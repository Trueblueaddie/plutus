{ system
  , compiler
  , flags
  , pkgs
  , hsPkgs
  , pkgconfPkgs
  , errorHandler
  , config
  , ... }:
  {
    flags = {};
    package = {
      specVersion = "2.4";
      identifier = { name = "language-plutus-core"; version = "0.1.0.0"; };
      license = "Apache-2.0";
      copyright = "";
      maintainer = "vanessa.mchale@iohk.io";
      author = "Vanessa McHale";
      homepage = "";
      url = "";
      synopsis = "Language library for Plutus Core";
      description = "Pretty-printer, parser, and typechecker for Plutus Core.";
      buildType = "Simple";
      isLocal = true;
      detailLevel = "FullDetails";
      licenseFiles = [ "LICENSE" "NOTICE" ];
      dataDir = "";
      dataFiles = [];
      extraSrcFiles = [
        "src/costModel.json"
        "language-plutus-core/src/costModel.json"
        "budgeting-bench/csvs/*.csv"
        "language-plutus-core/budgeting-bench/csvs/*.csv"
        "budgeting-bench/*.R"
        "language-plutus-core/budgeting-bench/*.R"
        ];
      extraTmpFiles = [];
      extraDocFiles = [ "README.md" ];
      };
    components = {
      "library" = {
        depends = [
          (hsPkgs."array" or (errorHandler.buildDepError "array"))
          (hsPkgs."aeson" or (errorHandler.buildDepError "aeson"))
          (hsPkgs."algebraic-graphs" or (errorHandler.buildDepError "algebraic-graphs"))
          (hsPkgs."base" or (errorHandler.buildDepError "base"))
          (hsPkgs."barbies" or (errorHandler.buildDepError "barbies"))
          (hsPkgs."bimap" or (errorHandler.buildDepError "bimap"))
          (hsPkgs."bytestring" or (errorHandler.buildDepError "bytestring"))
          (hsPkgs."cardano-crypto" or (errorHandler.buildDepError "cardano-crypto"))
          (hsPkgs."cborg" or (errorHandler.buildDepError "cborg"))
          (hsPkgs."composition-prelude" or (errorHandler.buildDepError "composition-prelude"))
          (hsPkgs."containers" or (errorHandler.buildDepError "containers"))
          (hsPkgs."cryptonite" or (errorHandler.buildDepError "cryptonite"))
          (hsPkgs."dependent-map" or (errorHandler.buildDepError "dependent-map"))
          (hsPkgs."dependent-sum" or (errorHandler.buildDepError "dependent-sum"))
          (hsPkgs."dependent-sum-template" or (errorHandler.buildDepError "dependent-sum-template"))
          (hsPkgs."deriving-aeson" or (errorHandler.buildDepError "deriving-aeson"))
          (hsPkgs."deriving-compat" or (errorHandler.buildDepError "deriving-compat"))
          (hsPkgs."deepseq" or (errorHandler.buildDepError "deepseq"))
          (hsPkgs."filepath" or (errorHandler.buildDepError "filepath"))
          (hsPkgs."hashable" or (errorHandler.buildDepError "hashable"))
          (hsPkgs."hedgehog" or (errorHandler.buildDepError "hedgehog"))
          (hsPkgs."integer-gmp" or (errorHandler.buildDepError "integer-gmp"))
          (hsPkgs."ghc-prim" or (errorHandler.buildDepError "ghc-prim"))
          (hsPkgs."lens" or (errorHandler.buildDepError "lens"))
          (hsPkgs."megaparsec" or (errorHandler.buildDepError "megaparsec"))
          (hsPkgs."memory" or (errorHandler.buildDepError "memory"))
          (hsPkgs."mmorph" or (errorHandler.buildDepError "mmorph"))
          (hsPkgs."monoidal-containers" or (errorHandler.buildDepError "monoidal-containers"))
          (hsPkgs."mtl" or (errorHandler.buildDepError "mtl"))
          (hsPkgs."nonempty-containers" or (errorHandler.buildDepError "nonempty-containers"))
          (hsPkgs."parser-combinators" or (errorHandler.buildDepError "parser-combinators"))
          (hsPkgs."prettyprinter" or (errorHandler.buildDepError "prettyprinter"))
          (hsPkgs."prettyprinter-configurable" or (errorHandler.buildDepError "prettyprinter-configurable"))
          (hsPkgs."recursion-schemes" or (errorHandler.buildDepError "recursion-schemes"))
          (hsPkgs."safe-exceptions" or (errorHandler.buildDepError "safe-exceptions"))
          (hsPkgs."semigroups" or (errorHandler.buildDepError "semigroups"))
          (hsPkgs."semigroupoids" or (errorHandler.buildDepError "semigroupoids"))
          (hsPkgs."serialise" or (errorHandler.buildDepError "serialise"))
          (hsPkgs."size-based" or (errorHandler.buildDepError "size-based"))
          (hsPkgs."tasty" or (errorHandler.buildDepError "tasty"))
          (hsPkgs."tasty-golden" or (errorHandler.buildDepError "tasty-golden"))
          (hsPkgs."text" or (errorHandler.buildDepError "text"))
          (hsPkgs."th-lift" or (errorHandler.buildDepError "th-lift"))
          (hsPkgs."th-lift-instances" or (errorHandler.buildDepError "th-lift-instances"))
          (hsPkgs."th-utilities" or (errorHandler.buildDepError "th-utilities"))
          (hsPkgs."template-haskell" or (errorHandler.buildDepError "template-haskell"))
          (hsPkgs."data-default" or (errorHandler.buildDepError "data-default"))
          (hsPkgs."data-default-class" or (errorHandler.buildDepError "data-default-class"))
          (hsPkgs."transformers" or (errorHandler.buildDepError "transformers"))
          ];
        build-tools = [
          (hsPkgs.buildPackages.alex or (pkgs.buildPackages.alex or (errorHandler.buildToolDepError "alex")))
          (hsPkgs.buildPackages.happy or (pkgs.buildPackages.happy or (errorHandler.buildToolDepError "happy")))
          ];
        buildable = true;
        modules = [
          "Language/PlutusCore/Pretty/ConfigName"
          "Language/PlutusCore/Core/Type"
          "Language/PlutusCore/Core/Plated"
          "Language/PlutusCore/Core/Instance/Eq"
          "Language/PlutusCore/Core/Instance/Pretty/Classic"
          "Language/PlutusCore/Core/Instance/Pretty/Common"
          "Language/PlutusCore/Core/Instance/Pretty/Default"
          "Language/PlutusCore/Core/Instance/Pretty/Plc"
          "Language/PlutusCore/Core/Instance/Pretty/Readable"
          "Language/PlutusCore/Core/Instance/Pretty"
          "Language/PlutusCore/Core/Instance/Recursive"
          "Language/PlutusCore/Core/Instance"
          "Language/PlutusCore/Constant/Apply"
          "Language/PlutusCore/Constant/Dynamic/BuiltinName"
          "Language/PlutusCore/Constant/Dynamic/Call"
          "Language/PlutusCore/Constant/Dynamic/Emit"
          "Language/PlutusCore/Constant/Dynamic/OnChain"
          "Language/PlutusCore/Constant/Dynamic/OffChain"
          "Language/PlutusCore/Constant/Function"
          "Language/PlutusCore/Constant/Name"
          "Language/PlutusCore/Constant/Typed"
          "Language/PlutusCore/Lexer/Type"
          "Language/PlutusCore/Eq"
          "Language/PlutusCore/Mark"
          "Language/PlutusCore/Pretty/Classic"
          "Language/PlutusCore/Pretty/Default"
          "Language/PlutusCore/Pretty/Plc"
          "Language/PlutusCore/Pretty/PrettyConst"
          "Language/PlutusCore/Pretty/Readable"
          "Language/PlutusCore/Pretty/Utils"
          "Language/PlutusCore/Universe/Core"
          "Language/PlutusCore/Universe/Default"
          "Language/PlutusCore/Error"
          "Language/PlutusCore/Size"
          "Language/PlutusCore/TypeCheck/Internal"
          "Language/PlutusCore/TypeCheck"
          "Language/PlutusCore/Analysis/Definitions"
          "Language/PlutusCore/Examples/Data/InterList"
          "Language/PlutusCore/Examples/Data/TreeForest"
          "Language/PlutusCore/Examples/Data/Vec"
          "Language/PlutusCore/Generators/Internal/Denotation"
          "Language/PlutusCore/Generators/Internal/Dependent"
          "Language/PlutusCore/Generators/Internal/Entity"
          "Language/PlutusCore/Generators/Internal/TypeEvalCheck"
          "Language/PlutusCore/Generators/Internal/TypedBuiltinGen"
          "Language/PlutusCore/Generators/Internal/Utils"
          "Language/PlutusIR/Analysis/Dependencies"
          "Language/PlutusIR/Analysis/Usages"
          "Language/PlutusIR/Compiler/Error"
          "Language/PlutusIR/Compiler/Let"
          "Language/PlutusIR/Compiler/Datatype"
          "Language/PlutusIR/Compiler/Provenance"
          "Language/PlutusIR/Compiler/Recursion"
          "Language/PlutusIR/Compiler/Types"
          "Language/PlutusIR/Compiler/Lower"
          "Data/Aeson/THReader"
          "Data/Functor/Foldable/Monadic"
          "Language/PlutusCore"
          "Language/PlutusCore/Quote"
          "Language/PlutusCore/MkPlc"
          "Language/PlutusCore/Evaluation/Machine/Ck"
          "Language/PlutusCore/Evaluation/Machine/Cek"
          "Language/PlutusCore/Evaluation/Machine/ExBudgeting"
          "Language/PlutusCore/Evaluation/Machine/ExBudgetingDefaults"
          "Language/PlutusCore/Evaluation/Machine/Exception"
          "Language/PlutusCore/Evaluation/Machine/ExMemory"
          "Language/PlutusCore/Evaluation/Evaluator"
          "Language/PlutusCore/Evaluation/Result"
          "Language/PlutusCore/Check/Value"
          "Language/PlutusCore/Check/Normal"
          "Language/PlutusCore/CBOR"
          "Language/PlutusCore/Constant"
          "Language/PlutusCore/Constant/Dynamic"
          "Language/PlutusCore/Universe"
          "Language/PlutusCore/Rename/Internal"
          "Language/PlutusCore/Rename/Monad"
          "Language/PlutusCore/Rename"
          "Language/PlutusCore/Normalize"
          "Language/PlutusCore/Normalize/Internal"
          "Language/PlutusCore/Pretty"
          "Language/PlutusCore/View"
          "Language/PlutusCore/Subst"
          "Language/PlutusCore/Name"
          "Language/PlutusCore/Core"
          "Language/PlutusCore/DeBruijn"
          "Language/PlutusCore/Check/Uniques"
          "Language/PlutusCore/FsTree"
          "Language/PlutusCore/StdLib/Data/Bool"
          "Language/PlutusCore/StdLib/Data/ChurchNat"
          "Language/PlutusCore/StdLib/Data/Function"
          "Language/PlutusCore/StdLib/Data/Integer"
          "Language/PlutusCore/StdLib/Data/List"
          "Language/PlutusCore/StdLib/Data/Nat"
          "Language/PlutusCore/StdLib/Data/Sum"
          "Language/PlutusCore/StdLib/Data/Unit"
          "Language/PlutusCore/StdLib/Data/ScottUnit"
          "Language/PlutusCore/StdLib/Everything"
          "Language/PlutusCore/StdLib/Meta"
          "Language/PlutusCore/StdLib/Meta/Data/Tuple"
          "Language/PlutusCore/StdLib/Meta/Data/Function"
          "Language/PlutusCore/StdLib/Type"
          "Language/PlutusCore/Examples/Everything"
          "Language/PlutusCore/Generators"
          "Language/PlutusCore/Generators/AST"
          "Language/PlutusCore/Generators/Interesting"
          "Language/PlutusCore/Generators/Test"
          "Language/PlutusCore/Lexer"
          "Language/PlutusCore/Parser"
          "Language/PlutusIR"
          "Language/PlutusIR/Compiler"
          "Language/PlutusIR/Compiler/Names"
          "Language/PlutusIR/Compiler/Definitions"
          "Language/PlutusIR/Generators/AST"
          "Language/PlutusIR/Parser"
          "Language/PlutusIR/MkPir"
          "Language/PlutusIR/Value"
          "Language/PlutusIR/Optimizer/DeadCode"
          "Language/PlutusIR/Transform/Substitute"
          "Language/PlutusIR/Transform/ThunkRecursions"
          "Language/PlutusIR/Transform/Rename"
          "Language/PlutusIR/Transform/NonStrict"
          "Language/PlutusIR/Transform/LetFloat"
          "PlutusPrelude"
          "Common"
          "Data/ByteString/Lazy/Hash"
          "PlcTestUtils"
          "Crypto"
          "Data/Text/Prettyprint/Doc/Custom"
          ];
        hsSourceDirs = [
          "src"
          "prelude"
          "stdlib"
          "examples"
          "generators"
          "common"
          "plutus-ir"
          ];
        };
      exes = {
        "language-plutus-core-generate-evaluation-test" = {
          depends = [
            (hsPkgs."base" or (errorHandler.buildDepError "base"))
            (hsPkgs."cborg" or (errorHandler.buildDepError "cborg"))
            (hsPkgs."hedgehog" or (errorHandler.buildDepError "hedgehog"))
            (hsPkgs."language-plutus-core" or (errorHandler.buildDepError "language-plutus-core"))
            (hsPkgs."serialise" or (errorHandler.buildDepError "serialise"))
            (hsPkgs."text" or (errorHandler.buildDepError "text"))
            ];
          buildable = true;
          hsSourceDirs = [ "generate-evaluation-test" ];
          mainPath = [ "Main.hs" ];
          };
        "plc" = {
          depends = [
            (hsPkgs."base" or (errorHandler.buildDepError "base"))
            (hsPkgs."language-plutus-core" or (errorHandler.buildDepError "language-plutus-core"))
            (hsPkgs."transformers" or (errorHandler.buildDepError "transformers"))
            (hsPkgs."bytestring" or (errorHandler.buildDepError "bytestring"))
            (hsPkgs."serialise" or (errorHandler.buildDepError "serialise"))
            (hsPkgs."text" or (errorHandler.buildDepError "text"))
            (hsPkgs."lens" or (errorHandler.buildDepError "lens"))
            (hsPkgs."prettyprinter" or (errorHandler.buildDepError "prettyprinter"))
            (hsPkgs."optparse-applicative" or (errorHandler.buildDepError "optparse-applicative"))
            ];
          buildable = true;
          hsSourceDirs = [ "exe" ];
          mainPath = [ "Main.hs" ];
          };
        };
      tests = {
        "language-plutus-core-test" = {
          depends = [
            (hsPkgs."base" or (errorHandler.buildDepError "base"))
            (hsPkgs."bytestring" or (errorHandler.buildDepError "bytestring"))
            (hsPkgs."containers" or (errorHandler.buildDepError "containers"))
            (hsPkgs."filepath" or (errorHandler.buildDepError "filepath"))
            (hsPkgs."hedgehog" or (errorHandler.buildDepError "hedgehog"))
            (hsPkgs."language-plutus-core" or (errorHandler.buildDepError "language-plutus-core"))
            (hsPkgs."lens" or (errorHandler.buildDepError "lens"))
            (hsPkgs."mmorph" or (errorHandler.buildDepError "mmorph"))
            (hsPkgs."mtl" or (errorHandler.buildDepError "mtl"))
            (hsPkgs."prettyprinter" or (errorHandler.buildDepError "prettyprinter"))
            (hsPkgs."serialise" or (errorHandler.buildDepError "serialise"))
            (hsPkgs."tasty" or (errorHandler.buildDepError "tasty"))
            (hsPkgs."tasty-golden" or (errorHandler.buildDepError "tasty-golden"))
            (hsPkgs."tasty-hedgehog" or (errorHandler.buildDepError "tasty-hedgehog"))
            (hsPkgs."tasty-hunit" or (errorHandler.buildDepError "tasty-hunit"))
            (hsPkgs."text" or (errorHandler.buildDepError "text"))
            (hsPkgs."transformers" or (errorHandler.buildDepError "transformers"))
            (hsPkgs."tuple" or (errorHandler.buildDepError "tuple"))
            ];
          buildable = true;
          modules = [
            "Evaluation/ApplyBuiltinName"
            "Evaluation/DynamicBuiltins/Common"
            "Evaluation/DynamicBuiltins/Definition"
            "Evaluation/DynamicBuiltins/Logging"
            "Evaluation/DynamicBuiltins/MakeRead"
            "Evaluation/DynamicBuiltins"
            "Evaluation/Golden"
            "Evaluation/Machines"
            "Evaluation/Spec"
            "Normalization/Check"
            "Normalization/Type"
            "Pretty/Readable"
            "Check/Spec"
            "TypeSynthesis/Spec"
            ];
          hsSourceDirs = [ "test" ];
          mainPath = [ "Spec.hs" ];
          };
        "plutus-ir-test" = {
          depends = [
            (hsPkgs."base" or (errorHandler.buildDepError "base"))
            (hsPkgs."hedgehog" or (errorHandler.buildDepError "hedgehog"))
            (hsPkgs."filepath" or (errorHandler.buildDepError "filepath"))
            (hsPkgs."text" or (errorHandler.buildDepError "text"))
            (hsPkgs."language-plutus-core" or (errorHandler.buildDepError "language-plutus-core"))
            (hsPkgs."mtl" or (errorHandler.buildDepError "mtl"))
            (hsPkgs."mmorph" or (errorHandler.buildDepError "mmorph"))
            (hsPkgs."prettyprinter" or (errorHandler.buildDepError "prettyprinter"))
            (hsPkgs."serialise" or (errorHandler.buildDepError "serialise"))
            (hsPkgs."tasty" or (errorHandler.buildDepError "tasty"))
            (hsPkgs."tasty-hedgehog" or (errorHandler.buildDepError "tasty-hedgehog"))
            (hsPkgs."megaparsec" or (errorHandler.buildDepError "megaparsec"))
            ];
          buildable = true;
          modules = [ "OptimizerSpec" "TransformSpec" "ParserSpec" "TestLib" ];
          hsSourceDirs = [ "plutus-ir-test" ];
          mainPath = [ "Spec.hs" ];
          };
<<<<<<< HEAD
        "language-plutus-core-prop-test" = {
          depends = [
            (hsPkgs."base" or (errorHandler.buildDepError "base"))
            (hsPkgs."language-plutus-core" or (errorHandler.buildDepError "language-plutus-core"))
            (hsPkgs."lazy-search" or (errorHandler.buildDepError "lazy-search"))
            (hsPkgs."mtl" or (errorHandler.buildDepError "mtl"))
            (hsPkgs."size-based" or (errorHandler.buildDepError "size-based"))
            (hsPkgs."tasty" or (errorHandler.buildDepError "tasty"))
            (hsPkgs."tasty-hunit" or (errorHandler.buildDepError "tasty-hunit"))
            (hsPkgs."testing-feat" or (errorHandler.buildDepError "testing-feat"))
            (hsPkgs."text" or (errorHandler.buildDepError "text"))
            ];
          buildable = true;
          modules = [
            "Language/PlutusCore/Gen/Common"
            "Language/PlutusCore/Gen/Type"
            "Language/PlutusCore/PropTest"
            ];
          hsSourceDirs = [ "prop-test" ];
          mainPath = [ "Spec.hs" ];
=======
        "language-plutus-core-test-cost-model" = {
          depends = [
            (hsPkgs."base" or (errorHandler.buildDepError "base"))
            (hsPkgs."bytestring" or (errorHandler.buildDepError "bytestring"))
            (hsPkgs."barbies" or (errorHandler.buildDepError "barbies"))
            (hsPkgs."containers" or (errorHandler.buildDepError "containers"))
            (hsPkgs."language-plutus-core" or (errorHandler.buildDepError "language-plutus-core"))
            (hsPkgs."serialise" or (errorHandler.buildDepError "serialise"))
            (hsPkgs."deepseq" or (errorHandler.buildDepError "deepseq"))
            (hsPkgs."lens" or (errorHandler.buildDepError "lens"))
            (hsPkgs."directory" or (errorHandler.buildDepError "directory"))
            (hsPkgs."hedgehog" or (errorHandler.buildDepError "hedgehog"))
            (hsPkgs."vector" or (errorHandler.buildDepError "vector"))
            (hsPkgs."aeson" or (errorHandler.buildDepError "aeson"))
            (hsPkgs."text" or (errorHandler.buildDepError "text"))
            (hsPkgs."deriving-aeson" or (errorHandler.buildDepError "deriving-aeson"))
            (hsPkgs."extra" or (errorHandler.buildDepError "extra"))
            (hsPkgs."data-default" or (errorHandler.buildDepError "data-default"))
            (hsPkgs."cassava" or (errorHandler.buildDepError "cassava"))
            (hsPkgs."mmorph" or (errorHandler.buildDepError "mmorph"))
            (hsPkgs."exceptions" or (errorHandler.buildDepError "exceptions"))
            (hsPkgs."hedgehog" or (errorHandler.buildDepError "hedgehog"))
            (hsPkgs."bytestring" or (errorHandler.buildDepError "bytestring"))
            (hsPkgs."containers" or (errorHandler.buildDepError "containers"))
            (hsPkgs."language-plutus-core" or (errorHandler.buildDepError "language-plutus-core"))
            (hsPkgs."inline-r" or (errorHandler.buildDepError "inline-r"))
            ];
          buildable = true;
          modules = [ "CostModelCreation" ];
          hsSourceDirs = [ "test-cost-model" "cost-model-creation" ];
          mainPath = [ "TestCostModels.hs" ];
>>>>>>> 7133da57
          };
        };
      benchmarks = {
        "language-plutus-core-bench" = {
          depends = [
            (hsPkgs."base" or (errorHandler.buildDepError "base"))
            (hsPkgs."bytestring" or (errorHandler.buildDepError "bytestring"))
            (hsPkgs."containers" or (errorHandler.buildDepError "containers"))
            (hsPkgs."criterion" or (errorHandler.buildDepError "criterion"))
            (hsPkgs."language-plutus-core" or (errorHandler.buildDepError "language-plutus-core"))
            (hsPkgs."serialise" or (errorHandler.buildDepError "serialise"))
            ];
          buildable = true;
          hsSourceDirs = [ "bench" ];
          };
        "language-plutus-core-weigh" = {
          depends = [
            (hsPkgs."base" or (errorHandler.buildDepError "base"))
            (hsPkgs."bytestring" or (errorHandler.buildDepError "bytestring"))
            (hsPkgs."containers" or (errorHandler.buildDepError "containers"))
            (hsPkgs."language-plutus-core" or (errorHandler.buildDepError "language-plutus-core"))
            (hsPkgs."serialise" or (errorHandler.buildDepError "serialise"))
            (hsPkgs."weigh" or (errorHandler.buildDepError "weigh"))
            ];
          buildable = true;
          hsSourceDirs = [ "weigh" ];
          };
        "language-plutus-core-budgeting-bench" = {
          depends = [
            (hsPkgs."base" or (errorHandler.buildDepError "base"))
            (hsPkgs."bytestring" or (errorHandler.buildDepError "bytestring"))
            (hsPkgs."containers" or (errorHandler.buildDepError "containers"))
            (hsPkgs."criterion" or (errorHandler.buildDepError "criterion"))
            (hsPkgs."language-plutus-core" or (errorHandler.buildDepError "language-plutus-core"))
            (hsPkgs."serialise" or (errorHandler.buildDepError "serialise"))
            (hsPkgs."deepseq" or (errorHandler.buildDepError "deepseq"))
            (hsPkgs."lens" or (errorHandler.buildDepError "lens"))
            (hsPkgs."directory" or (errorHandler.buildDepError "directory"))
            (hsPkgs."integer-gmp" or (errorHandler.buildDepError "integer-gmp"))
            (hsPkgs."hedgehog" or (errorHandler.buildDepError "hedgehog"))
            ];
          buildable = true;
          hsSourceDirs = [ "budgeting-bench" ];
          };
        "language-plutus-core-create-cost-model" = {
          depends = [
            (hsPkgs."base" or (errorHandler.buildDepError "base"))
            (hsPkgs."barbies" or (errorHandler.buildDepError "barbies"))
            (hsPkgs."bytestring" or (errorHandler.buildDepError "bytestring"))
            (hsPkgs."containers" or (errorHandler.buildDepError "containers"))
            (hsPkgs."language-plutus-core" or (errorHandler.buildDepError "language-plutus-core"))
            (hsPkgs."serialise" or (errorHandler.buildDepError "serialise"))
            (hsPkgs."deepseq" or (errorHandler.buildDepError "deepseq"))
            (hsPkgs."lens" or (errorHandler.buildDepError "lens"))
            (hsPkgs."directory" or (errorHandler.buildDepError "directory"))
            (hsPkgs."inline-r" or (errorHandler.buildDepError "inline-r"))
            (hsPkgs."hedgehog" or (errorHandler.buildDepError "hedgehog"))
            (hsPkgs."vector" or (errorHandler.buildDepError "vector"))
            (hsPkgs."aeson" or (errorHandler.buildDepError "aeson"))
            (hsPkgs."text" or (errorHandler.buildDepError "text"))
            (hsPkgs."deriving-aeson" or (errorHandler.buildDepError "deriving-aeson"))
            (hsPkgs."extra" or (errorHandler.buildDepError "extra"))
            (hsPkgs."data-default" or (errorHandler.buildDepError "data-default"))
            (hsPkgs."cassava" or (errorHandler.buildDepError "cassava"))
            (hsPkgs."exceptions" or (errorHandler.buildDepError "exceptions"))
            (hsPkgs."deriving-aeson" or (errorHandler.buildDepError "deriving-aeson"))
            (hsPkgs."aeson-pretty" or (errorHandler.buildDepError "aeson-pretty"))
            (hsPkgs."bytestring" or (errorHandler.buildDepError "bytestring"))
            ];
          buildable = true;
          modules = [ "CostModelCreation" ];
          hsSourceDirs = [ "create-cost-model" "cost-model-creation" ];
          };
        };
      };
    } // rec {
    src = (pkgs.lib).mkDefault ./language-plutus-core;
    }<|MERGE_RESOLUTION|>--- conflicted
+++ resolved
@@ -328,7 +328,6 @@
           hsSourceDirs = [ "plutus-ir-test" ];
           mainPath = [ "Spec.hs" ];
           };
-<<<<<<< HEAD
         "language-plutus-core-prop-test" = {
           depends = [
             (hsPkgs."base" or (errorHandler.buildDepError "base"))
@@ -349,7 +348,7 @@
             ];
           hsSourceDirs = [ "prop-test" ];
           mainPath = [ "Spec.hs" ];
-=======
+          };
         "language-plutus-core-test-cost-model" = {
           depends = [
             (hsPkgs."base" or (errorHandler.buildDepError "base"))
@@ -381,7 +380,6 @@
           modules = [ "CostModelCreation" ];
           hsSourceDirs = [ "test-cost-model" "cost-model-creation" ];
           mainPath = [ "TestCostModels.hs" ];
->>>>>>> 7133da57
           };
         };
       benchmarks = {
