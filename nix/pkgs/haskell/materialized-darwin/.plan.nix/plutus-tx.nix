--- conflicted
+++ resolved
@@ -118,9 +118,6 @@
           build-tools = [
             (hsPkgs.buildPackages.doctest.components.exes.doctest or (pkgs.buildPackages.doctest or (errorHandler.buildToolDepError "doctest:doctest")))
             ];
-<<<<<<< HEAD
-          buildable = if system.isWindows then false else true;
-=======
           buildable = if compiler.isGhcjs && true || system.isWindows
             then false
             else true;
@@ -137,7 +134,6 @@
             "Suites/Laws/Other"
             "Suites/Laws/Helpers"
             ];
->>>>>>> 796b0412
           hsSourceDirs = [ "test" ];
           mainPath = [ "Spec.hs" ];
           };
