(abs
<<<<<<< HEAD
  out_Bool_351
  (type)
  (lam
    case_True_352 out_Bool_351 (lam case_False_353 out_Bool_351 case_False_353)
=======
  out_Bool_293
  (type)
  (lam
    case_True_294 out_Bool_293 (lam case_False_295 out_Bool_293 case_False_295)
>>>>>>> 6d1bfd37
  )
)<|MERGE_RESOLUTION|>--- conflicted
+++ resolved
@@ -1,14 +1,7 @@
 (abs
-<<<<<<< HEAD
-  out_Bool_351
+  out_Bool_355
   (type)
   (lam
-    case_True_352 out_Bool_351 (lam case_False_353 out_Bool_351 case_False_353)
-=======
-  out_Bool_293
-  (type)
-  (lam
-    case_True_294 out_Bool_293 (lam case_False_295 out_Bool_293 case_False_295)
->>>>>>> 6d1bfd37
+    case_True_356 out_Bool_355 (lam case_False_357 out_Bool_355 case_False_357)
   )
 )