--- conflicted
+++ resolved
@@ -1,47 +1,16 @@
 {-# LANGUAGE RecordWildCards #-}
 
-<<<<<<< HEAD
-module Main(main) where
-
-import           Data.Aeson                as Aeson (decode)
-import           Data.ByteString.Lazy.UTF8 as BLU (fromString)
-import           Data.Map                  hiding (filter)
-import           Spec.Marlowe.Actus
-=======
 module Main (main) where
 
 import           Spec.Marlowe.ACTUS.Examples
 import           Spec.Marlowe.ACTUS.TestFramework
->>>>>>> 1426912c
 import           System.Environment
 import           Test.Tasty
-import           Test.Tasty.HUnit
 
 main :: IO ()
 main = do
   p <- getEnv "ACTUS_TEST_DATA_DIR"
 
-<<<<<<< HEAD
-  pamTests <- testCasesFromFile ["pam25"] $ p ++ "actus-tests-pam.json" -- pam25: dates include hours, minutes, second
-  lamTests <- testCasesFromFile ["lam18"] $ p ++ "actus-tests-lam.json" -- lam18: dates include hours, minutes, second
-  -- namTests <- testCasesFromFile []        $ p ++ "actus-tests-nam.json"
-
-  defaultMain $ testGroup "ACTUS Contracts"
-    [
-      Spec.Marlowe.Actus.tests "PAM" pamTests
-    , Spec.Marlowe.Actus.tests "LAM" lamTests
-    -- , Spec.Marlowe.Actus.tests "NAM" namTests
-    ]
-
-testCasesFromFile :: [String] -> FilePath -> IO [TestCase]
-testCasesFromFile excludedTestCases fileName = do
-  tcs <- readFile fileName
-  case let tc = fromString tcs in decode tc :: Maybe (Map String TestCase) of
-    (Just decodedTests) -> return
-                              $ filter (\TestCase{..} -> notElem identifier excludedTestCases)
-                              $ fmap snd (toList decodedTests)
-    Nothing             -> assertFailure ("Cannot parse test specification from file: " ++ fileName) >> return []
-=======
   pamTests <- testCasesFromFile [] $ p ++ "actus-tests-pam.json"
   lamTests <- testCasesFromFile [] $ p ++ "actus-tests-lam.json"
   -- NAM, ANN temporarily commented - waiting for
@@ -67,5 +36,4 @@
           "ACTUS examples"
           [ Spec.Marlowe.ACTUS.Examples.tests
           ]
-      ]
->>>>>>> 1426912c
+      ]