--- conflicted
+++ resolved
@@ -480,19 +480,10 @@
 
 type instance UniOf (CekValue uni fun) = uni
 
-<<<<<<< HEAD
-instance FromConstant (CekValue uni fun) where
-    fromConstant = VCon
-
-instance AsConstant (CekValue uni fun) where
+instance HasConstant (CekValue uni fun) where
     asConstant mayCause = \case
         VCon val -> pure val
         _        -> throwNotAConstant mayCause
-=======
-instance HasConstant (CekValue uni fun) where
-    asConstant _        (VCon val) = pure val
-    asConstant mayCause _          = throwNotAConstant mayCause
->>>>>>> 61a9a0fb
 
     fromConstant = VCon
 
