--- conflicted
+++ resolved
@@ -1,11 +1,7 @@
 {-# LANGUAGE FlexibleInstances      #-}
 {-# LANGUAGE FunctionalDependencies #-}
-<<<<<<< HEAD
 {-# LANGUAGE LambdaCase             #-}
-{-# LANGUAGE MultiParamTypeClasses  #-}
 {-# LANGUAGE NamedFieldPuns         #-}
-=======
->>>>>>> 0397f83b
 {-# LANGUAGE OverloadedStrings      #-}
 {-# LANGUAGE RankNTypes             #-}
 {-# LANGUAGE TypeApplications       #-}
