--- conflicted
+++ resolved
@@ -24,18 +24,10 @@
 -- | Ed25519 signature verification
 -- This will fail if the key or the signature are not of the expected length.
 verifySignature
-<<<<<<< HEAD
-    :: forall (f :: Type -> Type)
-     . Alternative f
-    => BS.ByteString  -- ^ Public Key
-    -> BS.ByteString  -- ^ Message
-    -> BS.ByteString  -- ^ Signature
-=======
     :: Alternative f
     => BS.ByteString  -- ^ Public Key (32 bytes)
-    -> BS.ByteString  -- ^ Message    (arbirtary length)
+    -> BS.ByteString  -- ^ Message    (arbitrary length)
     -> BS.ByteString  -- ^ Signature  (64 bytes)
->>>>>>> cbd719b5
     -> f Bool
 verifySignature pubKey msg sig =
     maybe empty pure . maybeCryptoError $
