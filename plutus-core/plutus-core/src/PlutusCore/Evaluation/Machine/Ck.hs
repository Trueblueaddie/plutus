-- | The CK machine.

{-# LANGUAGE DeriveAnyClass            #-}
{-# LANGUAGE ExistentialQuantification #-}
{-# LANGUAGE FlexibleInstances         #-}
{-# LANGUAGE LambdaCase                #-}
{-# LANGUAGE MultiParamTypeClasses     #-}
{-# LANGUAGE OverloadedStrings         #-}
{-# LANGUAGE RankNTypes                #-}
{-# LANGUAGE TypeApplications          #-}
{-# LANGUAGE TypeFamilies              #-}
{-# LANGUAGE TypeOperators             #-}
{-# LANGUAGE UndecidableInstances      #-}

module PlutusCore.Evaluation.Machine.Ck
    ( EvaluationResult (..)
    , CkEvaluationException
    , CkM
    , CkValue
    , extractEvaluationResult
    , runCk
    , evaluateCk
    , evaluateCkNoEmit
    , unsafeEvaluateCk
    , unsafeEvaluateCkNoEmit
    , readKnownCk
    ) where

import PlutusPrelude

import PlutusCore.Builtin
import PlutusCore.Core
import PlutusCore.Default
import PlutusCore.Evaluation.Machine.Exception
import PlutusCore.Evaluation.Result
import PlutusCore.Name
import PlutusCore.Pretty (PrettyConfigPlc, PrettyConst)

import Control.Monad.Except
import Control.Monad.Reader
import Control.Monad.ST
import Data.Array
import Data.DList (DList)
import Data.DList qualified as DList
import Data.STRef
import Data.Text (Text)

infix 4 |>, <|

-- See Note [Show instance for BuiltinRuntime] in the CEK machine.
instance Show (BuiltinRuntime (CkValue uni fun)) where
    show _ = "<builtin_runtime>"

data CkValue uni fun =
    VCon (Some (ValueOf uni))
  | VTyAbs TyName (Kind ()) (Term TyName Name uni fun ())
  | VLamAbs Name (Type TyName uni ()) (Term TyName Name uni fun ())
  | VIWrap (Type TyName uni ()) (Type TyName uni ()) (CkValue uni fun)
  | VBuiltin (Term TyName Name uni fun ()) (BuiltinRuntime (CkValue uni fun))
    deriving (Show)

instance ToBuiltinsRuntime DefaultFun (CkValue DefaultUni DefaultFun)

-- | Take pieces of a possibly partial builtin application and either create a 'CkValue' using
-- 'makeKnown' or a partial builtin application depending on whether the built-in function is
-- fully saturated or not.
evalBuiltinApp
    :: Term TyName Name uni fun ()
    -> BuiltinRuntime (CkValue uni fun)
    -> CkM uni fun s (CkValue uni fun)
evalBuiltinApp term runtime@(BuiltinRuntime sch x _) = case sch of
    RuntimeSchemeResult -> makeKnown emitCkM (Just term) x
    _                   -> pure $ VBuiltin term runtime

ckValueToTerm :: CkValue uni fun -> Term TyName Name uni fun ()
ckValueToTerm = \case
    VCon val             -> Constant () val
    VTyAbs  tn k body    -> TyAbs  () tn k body
    VLamAbs name ty body -> LamAbs () name ty body
    VIWrap  ty1 ty2 val  -> IWrap  () ty1 ty2 $ ckValueToTerm val
    VBuiltin term _      -> term

data CkEnv uni fun s = CkEnv
    { ckEnvRuntime    :: BuiltinsRuntime fun (CkValue uni fun)
    -- 'Nothing' means no logging. 'DList' is due to the fact that we need efficient append
    -- as we store logs as "latest go last".
    , ckEnvMayEmitRef :: Maybe (STRef s (DList Text))
    }

instance (Closed uni, GShow uni, uni `Everywhere` PrettyConst, Pretty fun) =>
            PrettyBy PrettyConfigPlc (CkValue uni fun) where
    prettyBy cfg = prettyBy cfg . ckValueToTerm

data CkUserError =
    CkEvaluationFailure -- Error has been called or a builtin application has failed
    deriving (Show, Eq, Generic, NFData)

-- | The CK machine-specific 'EvaluationException'.
type CkEvaluationException uni fun =
    EvaluationException CkUserError (MachineError fun) (Term TyName Name uni fun ())

type CkM uni fun s =
    ReaderT (CkEnv uni fun s)
        (ExceptT (CkEvaluationException uni fun)
            (ST s))

instance AsEvaluationFailure CkUserError where
    _EvaluationFailure = _EvaluationFailureVia CkEvaluationFailure

instance Pretty CkUserError where
    pretty CkEvaluationFailure = "The provided Plutus code called 'error'."

emitCkM :: Text -> CkM uni fun s ()
emitCkM str = do
    mayLogsRef <- asks ckEnvMayEmitRef
    case mayLogsRef of
        Nothing      -> pure ()
        Just logsRef -> lift . lift $ modifySTRef logsRef (`DList.snoc` str)

type instance UniOf (CkValue uni fun) = uni

<<<<<<< HEAD
instance FromConstant (CkValue uni fun) where
    fromConstant = VCon

instance AsConstant (CkValue uni fun) where
    asConstant mayCause = \case
        VCon val -> pure val
        _        -> throwNotAConstant mayCause
=======
instance HasConstant (CkValue uni fun) where
    asConstant _        (VCon val) = pure val
    asConstant mayCause _          = throwNotAConstant mayCause
>>>>>>> 61a9a0fb

    fromConstant = VCon

data Frame uni fun
    = FrameApplyFun (CkValue uni fun)                       -- ^ @[V _]@
    | FrameApplyArg (Term TyName Name uni fun ())           -- ^ @[_ N]@
    | FrameTyInstArg (Type TyName uni ())                   -- ^ @{_ A}@
    | FrameUnwrap                                           -- ^ @(unwrap _)@
    | FrameIWrap (Type TyName uni ()) (Type TyName uni ())  -- ^ @(iwrap A B _)@

type Context uni fun = [Frame uni fun]

runCkM
    :: BuiltinsRuntime fun (CkValue uni fun)
    -> Bool
    -> (forall s. CkM uni fun s a)
    -> (Either (CkEvaluationException uni fun) a, [Text])
runCkM runtime emitting a = runST $ do
    mayLogsRef <- if emitting then Just <$> newSTRef DList.empty else pure Nothing
    errOrRes <- runExceptT . runReaderT a $ CkEnv runtime mayLogsRef
    logs <- case mayLogsRef of
        Nothing      -> pure []
        Just logsRef -> DList.toList <$> readSTRef logsRef
    pure (errOrRes, logs)

-- | Substitute a 'Term' for a variable in a 'Term' that can contain duplicate binders.
-- Do not descend under binders that bind the same variable as the one we're substituting for.
substituteDb
    :: Eq name
    => name -> Term tyname name uni fun () -> Term tyname name uni fun () -> Term tyname name uni fun ()
substituteDb varFor new = go where
    go = \case
         Var      () var          -> if var == varFor then new else Var () var
         TyAbs    () tyn ty body  -> TyAbs    () tyn ty (go body)
         LamAbs   () var ty body  -> LamAbs   () var ty (goUnder var body)
         Apply    () fun arg      -> Apply    () (go fun) (go arg)
         Constant () constant     -> Constant () constant
         TyInst   () fun arg      -> TyInst   () (go fun) arg
         Unwrap   () term         -> Unwrap   () (go term)
         IWrap    () pat arg term -> IWrap    () pat arg (go term)
         b@Builtin{}              -> b
         e@Error  {}              -> e
    goUnder var term = if var == varFor then term else go term

-- | Substitute a 'Type' for a type variable in a 'Term' that can contain duplicate binders.
-- Do not descend under binders that bind the same type variable as the one we're substituting for.
substTyInTerm
    :: Eq tyname
    => tyname -> Type tyname uni () -> Term tyname name uni fun () -> Term tyname name uni fun ()
substTyInTerm tn0 ty0 = go where
    go = \case
         v@Var{}                 -> v
         c@Constant{}            -> c
         b@Builtin{}             -> b
         TyAbs   () tn ty body   -> TyAbs   () tn ty (goUnder tn body)
         LamAbs  () var ty body  -> LamAbs  () var (goTy ty) (go body)
         Apply   () fun arg      -> Apply   () (go fun) (go arg)
         TyInst  () fun ty       -> TyInst  () (go fun) (goTy ty)
         Unwrap  () term         -> Unwrap  () (go term)
         IWrap   () pat arg term -> IWrap   () (goTy pat) (goTy arg) (go term)
         Error   () ty           -> Error   () (goTy ty)
    goUnder tn term = if tn == tn0 then term else go term
    goTy = substTyInTy tn0 ty0

-- | Substitute a 'Type' for a type variable in a 'Type' that can contain duplicate binders.
-- Do not descend under binders that bind the same type variable as the one we're substituting for.
substTyInTy
    :: Eq tyname
    => tyname -> Type tyname uni () -> Type tyname uni () -> Type tyname uni ()
substTyInTy tn0 ty0 = go where
    go = \case
         TyVar    () tn      -> if tn == tn0 then ty0 else TyVar () tn
         TyFun    () ty1 ty2 -> TyFun    () (go ty1) (go ty2)
         TyIFix   () ty1 ty2 -> TyIFix   () (go ty1) (go ty2)
         TyApp    () ty1 ty2 -> TyApp    () (go ty1) (go ty2)
         TyForall () tn k ty -> TyForall () tn k (goUnder tn ty)
         TyLam    () tn k ty -> TyLam    () tn k (goUnder tn ty)
         bt@TyBuiltin{}      -> bt
    goUnder tn ty = if tn == tn0 then ty else go ty

-- FIXME: make sure that the specification is up to date and that this matches.
-- | The computing part of the CK machine. Rules are as follows:
--
-- > s ▷ {M A}      ↦ s , {_ A}        ▷ M
-- > s ▷ [M N]      ↦ s , [_ N]        ▷ M
-- > s ▷ wrap α A M ↦ s , (wrap α S _) ▷ M
-- > s ▷ unwrap M   ↦ s , (unwrap _)   ▷ M
-- > s ▷ abs α K M  ↦ s ◁ abs α K M
-- > s ▷ lam x A M  ↦ s ◁ lam x A M
-- > s ▷ builtin bn ↦ s ◁ builtin (Builtin () bn) (runtimeOf bn)
-- > s ▷ con cn     ↦ s ◁ con cn
-- > s ▷ error A    ↦ ◆
(|>)
    :: Ix fun
    => Context uni fun -> Term TyName Name uni fun () -> CkM uni fun s (Term TyName Name uni fun ())
stack |> TyInst  _ fun ty        = FrameTyInstArg ty  : stack |> fun
stack |> Apply   _ fun arg       = FrameApplyArg arg  : stack |> fun
stack |> IWrap   _ pat arg term  = FrameIWrap pat arg : stack |> term
stack |> Unwrap  _ term          = FrameUnwrap        : stack |> term
stack |> TyAbs   _ tn k term     = stack <| VTyAbs tn k term
stack |> LamAbs  _ name ty body  = stack <| VLamAbs name ty body
stack |> Builtin _ bn            = do
    runtime <- asksM $ lookupBuiltin bn . ckEnvRuntime
    stack <| VBuiltin (Builtin () bn) runtime
stack |> Constant _ val          = stack <| VCon val
_     |> Error{}                 =
    throwingWithCause _EvaluationError (UserEvaluationError CkEvaluationFailure) Nothing
_     |> var@Var{}               =
    throwingWithCause _MachineError OpenTermEvaluatedMachineError $ Just var


-- FIXME: make sure that the specification is up to date and that this matches.
-- | The returning part of the CK machine. Rules are as follows:
--
-- > s , {_ A}           ◁ abs α K M  ↦ s         ▷ {A/α}M
-- > s , [_ N]           ◁ V          ↦ s , [V _] ▷ N
-- > s , [(lam x A M) _] ◁ V          ↦ s         ▷ [V/x]M
-- > s , {_ A}           ◁ F          ↦ s ◁ {F A}  -- Partially instantiated builtin application.
-- > s , [F _]           ◁ V          ↦ s ◁ [F V]  -- Partially saturated builtin application.
-- > s , [F _]           ◁ V          ↦ s ◁ W      -- Fully saturated builtin application, [F V] ~> W.
-- > s , (wrap α S _)    ◁ V          ↦ s ◁ wrap α S V
-- > s , (unwrap _)      ◁ wrap α A V ↦ s ◁ V
(<|)
    :: Ix fun
    => Context uni fun -> CkValue uni fun -> CkM uni fun s (Term TyName Name uni fun ())
[]                         <| val     = pure $ ckValueToTerm val
FrameTyInstArg ty  : stack <| fun     = instantiateEvaluate stack ty fun
FrameApplyArg arg  : stack <| fun     = FrameApplyFun fun : stack |> arg
FrameApplyFun fun  : stack <| arg     = applyEvaluate stack fun arg
FrameIWrap pat arg : stack <| value   = stack <| VIWrap pat arg value
FrameUnwrap        : stack <| wrapped = case wrapped of
    VIWrap _ _ term -> stack <| term
    _               ->
        throwingWithCause _MachineError NonWrapUnwrappedMachineError $ Just $ ckValueToTerm wrapped

-- | Instantiate a term with a type and proceed.
-- In case of 'TyAbs' just ignore the type. Otherwise check if the term is builtin application
-- expecting a type argument, in which case either calculate the builtin application or stick a
-- 'TyInst' on top of its 'Term' representation depending on whether the application is saturated or
-- not. In any other case, fail.
instantiateEvaluate
    :: Ix fun
    => Context uni fun
    -> Type TyName uni ()
    -> CkValue uni fun
    -> CkM uni fun s (Term TyName Name uni fun ())
instantiateEvaluate stack ty (VTyAbs tn _k body) = stack |> substTyInTerm tn ty body -- No kind check - too expensive at run time.
instantiateEvaluate stack ty (VBuiltin term (BuiltinRuntime sch f exF)) = do
    let term' = TyInst () term ty
    case sch of
        -- We allow a type argument to appear last in the type of a built-in function,
        -- otherwise we could just assemble a 'VBuiltin' without trying to evaluate the
        -- application.
        RuntimeSchemeAll schK -> do
            let runtime' = BuiltinRuntime schK f exF
            res <- evalBuiltinApp term' runtime'
            stack <| res
        _ -> throwingWithCause _MachineError BuiltinTermArgumentExpectedMachineError (Just term')
instantiateEvaluate _ _ val =
    throwingWithCause _MachineError NonPolymorphicInstantiationMachineError $ Just $ ckValueToTerm val

-- | Apply a function to an argument and proceed.
-- If the function is a lambda, then perform substitution and proceed.
-- If the function is a builtin application then check that it's expecting a term argument,
-- and either calculate the builtin application or stick a 'Apply' on top of its 'Term'
-- representation depending on whether the application is saturated or not.
applyEvaluate
    :: Ix fun
    => Context uni fun
    -> CkValue uni fun
    -> CkValue uni fun
    -> CkM uni fun s (Term TyName Name uni fun ())
applyEvaluate stack (VLamAbs name _ body) arg = stack |> substituteDb name (ckValueToTerm arg) body
applyEvaluate stack (VBuiltin term (BuiltinRuntime sch f _)) arg = do
    let argTerm = ckValueToTerm arg
        term' = Apply () term argTerm
    case sch of
        -- It's only possible to apply a builtin application if the builtin expects a term
        -- argument next.
        RuntimeSchemeArrow schB -> case readKnown (Just argTerm) arg  of
            Left err -> throwReadKnownErrorWithCause err
            Right x  -> do
                let noCosting = error "The CK machine does not support costing"
                    runtime' = BuiltinRuntime schB (f x) noCosting
                res <- evalBuiltinApp term' runtime'
                stack <| res
        _ ->
            throwingWithCause _MachineError UnexpectedBuiltinTermArgumentMachineError (Just term')
applyEvaluate _ val _ =
    throwingWithCause _MachineError NonFunctionalApplicationMachineError $ Just $ ckValueToTerm val

runCk
    :: Ix fun
    => BuiltinsRuntime fun (CkValue uni fun)
    -> Bool
    -> Term TyName Name uni fun ()
    -> (Either (CkEvaluationException uni fun) (Term TyName Name uni fun ()), [Text])
runCk runtime emitting term = runCkM runtime emitting $ [] |> term

-- | Evaluate a term using the CK machine with logging enabled.
evaluateCk
    :: Ix fun
    => BuiltinsRuntime fun (CkValue uni fun)
    -> Term TyName Name uni fun ()
    -> (Either (CkEvaluationException uni fun) (Term TyName Name uni fun ()), [Text])
evaluateCk runtime = runCk runtime True

-- | Evaluate a term using the CK machine with logging disabled.
evaluateCkNoEmit
    :: Ix fun
    => BuiltinsRuntime fun (CkValue uni fun)
    -> Term TyName Name uni fun ()
    -> Either (CkEvaluationException uni fun) (Term TyName Name uni fun ())
evaluateCkNoEmit runtime = fst . runCk runtime False

-- | Evaluate a term using the CK machine with logging enabled. May throw a 'CkEvaluationException'.
unsafeEvaluateCk
    :: ( GShow uni, Closed uni
       , Typeable uni, Typeable fun, uni `Everywhere` PrettyConst
       , Pretty fun, Ix fun
       )
    => BuiltinsRuntime fun (CkValue uni fun)
    -> Term TyName Name uni fun ()
    -> (EvaluationResult (Term TyName Name uni fun ()), [Text])
unsafeEvaluateCk runtime = first unsafeExtractEvaluationResult . evaluateCk runtime

-- | Evaluate a term using the CK machine with logging disabled. May throw a 'CkEvaluationException'.
unsafeEvaluateCkNoEmit
    :: ( GShow uni, Closed uni
       , Typeable uni, Typeable fun, uni `Everywhere` PrettyConst
       , Pretty fun, Ix fun
       )
    => BuiltinsRuntime fun (CkValue uni fun)
    -> Term TyName Name uni fun ()
    -> EvaluationResult (Term TyName Name uni fun ())
unsafeEvaluateCkNoEmit runtime = unsafeExtractEvaluationResult . evaluateCkNoEmit runtime

-- | Unlift a value using the CK machine.
readKnownCk
    :: (Ix fun, KnownType (Term TyName Name uni fun ()) a)
    => BuiltinsRuntime fun (CkValue uni fun)
    -> Term TyName Name uni fun ()
    -> Either (CkEvaluationException uni fun) a
readKnownCk runtime = evaluateCkNoEmit runtime >=> readKnownSelf<|MERGE_RESOLUTION|>--- conflicted
+++ resolved
@@ -119,19 +119,10 @@
 
 type instance UniOf (CkValue uni fun) = uni
 
-<<<<<<< HEAD
-instance FromConstant (CkValue uni fun) where
-    fromConstant = VCon
-
-instance AsConstant (CkValue uni fun) where
+instance HasConstant (CkValue uni fun) where
     asConstant mayCause = \case
         VCon val -> pure val
         _        -> throwNotAConstant mayCause
-=======
-instance HasConstant (CkValue uni fun) where
-    asConstant _        (VCon val) = pure val
-    asConstant mayCause _          = throwNotAConstant mayCause
->>>>>>> 61a9a0fb
 
     fromConstant = VCon
 
