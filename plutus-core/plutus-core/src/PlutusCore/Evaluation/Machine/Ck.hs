--- conflicted
+++ resolved
@@ -222,15 +222,10 @@
     -> Type TyName uni ()
     -> CkValue uni fun
     -> CkM uni fun s (Term TyName Name uni fun ())
-<<<<<<< HEAD
 instantiateEvaluate stack ty (VTyAbs tn _k body) =
      -- No kind check - too expensive at run time.
     stack |> termSubstClosedType tn ty body
-instantiateEvaluate stack ty (VBuiltin term (BuiltinRuntime sch f exF)) = do
-=======
-instantiateEvaluate stack ty (VTyAbs tn _k body) = stack |> substTyInTerm tn ty body -- No kind check - too expensive at run time.
 instantiateEvaluate stack ty (VBuiltin term runtime) = do
->>>>>>> ecbfc46d
     let term' = TyInst () term ty
     case runtime of
         -- We allow a type argument to appear last in the type of a built-in function,
@@ -254,14 +249,9 @@
     -> CkValue uni fun
     -> CkValue uni fun
     -> CkM uni fun s (Term TyName Name uni fun ())
-<<<<<<< HEAD
 applyEvaluate stack (VLamAbs name _ body) arg =
     stack |> termSubstClosedTerm name (ckValueToTerm arg) body
-applyEvaluate stack (VBuiltin term (BuiltinRuntime sch f exF)) arg = do
-=======
-applyEvaluate stack (VLamAbs name _ body) arg = stack |> substituteDb name (ckValueToTerm arg) body
 applyEvaluate stack (VBuiltin term runtime) arg = do
->>>>>>> ecbfc46d
     let argTerm = ckValueToTerm arg
         term' = Apply () term argTerm
     case runtime of
