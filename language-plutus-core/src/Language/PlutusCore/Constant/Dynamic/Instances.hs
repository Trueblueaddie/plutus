{-# OPTIONS_GHC -fno-warn-orphans #-}

{-# LANGUAGE FlexibleInstances #-}
{-# LANGUAGE OverloadedStrings #-}
{-# LANGUAGE TypeApplications  #-}

module Language.PlutusCore.Constant.Dynamic.Instances
    ( PlcList (..)
    ) where

import           Language.PlutusCore.Constant.Dynamic.Pretty
import           Language.PlutusCore.Constant.Make
import           Language.PlutusCore.Constant.Typed
import           Language.PlutusCore.Evaluation.Result
import           Language.PlutusCore.MkPlc
import           Language.PlutusCore.Name
import           Language.PlutusCore.Quote
import           Language.PlutusCore.StdLib.Data.Bool
import qualified Language.PlutusCore.StdLib.Data.Function    as Plc
import           Language.PlutusCore.StdLib.Data.List
import           Language.PlutusCore.StdLib.Data.Sum         as Plc
import           Language.PlutusCore.StdLib.Data.Unit
import           Language.PlutusCore.StdLib.Meta
import           Language.PlutusCore.StdLib.Meta.Data.Tuple
import           Language.PlutusCore.StdLib.Type
import           Language.PlutusCore.Type
import           PlutusPrelude                               (forBind)

import           Control.Monad.Except
import           Data.Bitraversable
import           Data.Char
import           Data.Functor
import           Data.Proxy
import qualified Data.Text.Prettyprint.Doc                   as Doc

{- Note [Sequencing]
WARNING: it is not allowed to call 'eval' or @readDynamicBuiltin eval@ over a term that already
was 'eval'ed. It may be temptive to preevaluate to WHNF some term if you later need to evaluate
its several instantiations, but it is forbidden to do so. The reason for this restriction is that
'eval' encapsulates its internal state and the state gets updated during evaluation, so if you
try to call 'eval' over something that already was 'eval'ed, that second 'eval' won't have the
updated state that the first 'eval' finished with. This may cause all kinds of weird error messages,
for example, an error message saying that there is a free variable and evaluation cannot proceed.
-}

instance KnownDynamicBuiltinType a => KnownDynamicBuiltinType (EvaluationResult a) where
    toTypeEncoding _ = toTypeEncoding @a Proxy

    -- 'EvaluationFailure' on the Haskell side becomes 'Error' on the PLC side.
    makeDynamicBuiltin EvaluationFailure     = pure . Error () $ toTypeEncoding @a Proxy
    makeDynamicBuiltin (EvaluationSuccess x) = makeDynamicBuiltin x

    -- There are two 'EvaluationResult's here: an external one (which any 'KnownType'
    -- instance has to deal with) and an internal one (specific to this particular instance).
    -- Our approach is to always return 'EvaluationSuccess' for the external 'EvaluationResult'
    -- and catch all 'EvaluationFailure's in the internal 'EvaluationResult'.
    -- This allows *not* to short-circuit when 'readKnown' fails to read a Haskell value.
    -- Instead the user gets an explicit @EvaluationResult a@ and evaluation proceeds normally.
<<<<<<< HEAD
    readDynamicBuiltin eval term = makeReflectT $ EvaluationSuccess <$> do
        res <- eval mempty term
        fmap (fmap join . sequence) . runReflectT $ traverse (readDynamicBuiltin eval) res
=======
    readDynamicBuiltin eval term =
        mapExceptT (EvaluationSuccess . sequence) <$> readDynamicBuiltin eval term

instance KnownDynamicBuiltinType Int where
    toTypeEncoding _ = TyApp () (TyBuiltin () TyInteger) (TyInt () 8)

    makeDynamicBuiltin = fmap (Constant ()) . makeBuiltinInt 8 . fromIntegral

    readDynamicBuiltin eval term = do
        res <- eval mempty term
        pure $ lift res >>= \case
            Constant () (BuiltinInt () 8 i) -> pure $ fromIntegral i
            _                               -> throwError "Not a builtin Int"
>>>>>>> 7997c5b2

instance KnownDynamicBuiltinType [Char] where
    toTypeEncoding _ = TyBuiltin () TyString

    makeDynamicBuiltin = pure . Constant () . makeBuiltinStr

    readDynamicBuiltin eval term = do
        res <- makeRightReflectT $ eval mempty term
        case res of
            Constant () (BuiltinStr () s) -> pure s
            _                             -> throwError "Not a builtin String"

instance KnownDynamicBuiltinType Bool where
    toTypeEncoding _ = bool

    makeDynamicBuiltin b = pure $ if b then true else false

    readDynamicBuiltin eval b = do
        let int1 = TyApp () (TyBuiltin () TyInteger) (TyInt () 4)
            asInt1 = Constant () . BuiltinInt () 1
            -- Encode 'Bool' from Haskell as @integer 1@ from PLC.
            term = mkIterApp () (TyInst () b int1) [asInt1 1, asInt1 0]
        res <- makeRightReflectT $ eval mempty term
        case res of
            Constant () (BuiltinInt () 1 1) -> pure True
            Constant () (BuiltinInt () 1 0) -> pure False
            _                               -> throwError "Not an integer-encoded Bool"

-- Encode 'Char' from Haskell as @integer 4@ from PLC.
instance KnownDynamicBuiltinType Char where
    toTypeEncoding _ = TyApp () (TyBuiltin () TyInteger) (TyInt () 4)

    makeDynamicBuiltin = fmap (Constant ()) . makeBuiltinInt 4 . fromIntegral . ord

    readDynamicBuiltin eval term = do
        -- 'term' is supposed to be already evaluated, but calling 'eval' is the easiest way
        -- to turn 'Error' into 'EvaluationFailure', which we later 'lift' to 'Convert'.
        res <- makeRightReflectT $ eval mempty term
        case res of
            Constant () (BuiltinInt () 4 int) -> pure . chr $ fromIntegral int
            _                                 -> throwError "Not an integer-encoded Char"

instance KnownDynamicBuiltinType a => KnownDynamicBuiltinType (() -> a) where
    toTypeEncoding _ = TyFun () unit $ toTypeEncoding @a Proxy

    -- Note that we can't just prepend a 'LamAbs' to the result due to name shadowing issues.
    makeDynamicBuiltin f =
        fmap (Apply () (mkIterInst () Plc.const [da, unit])) <$> makeDynamicBuiltin $ f () where
            da = toTypeEncoding @a Proxy

    readDynamicBuiltin eval df = fmap const <$> readDynamicBuiltin eval (Apply () df unitval)

makeTypeAndDynamicBuiltin
    :: forall a. KnownDynamicBuiltinType a => a -> Maybe (Type TyName (), Term TyName Name ())
makeTypeAndDynamicBuiltin x = do
    let da = toTypeEncoding @a Proxy
    dx <- makeDynamicBuiltin x
    pure (da, dx)

instance (KnownDynamicBuiltinType a, KnownDynamicBuiltinType b) =>
            KnownDynamicBuiltinType (a, b) where
    toTypeEncoding _ =
        mkIterTyApp () (prodN 2)
            [ toTypeEncoding @a Proxy
            , toTypeEncoding @b Proxy
            ]

    makeDynamicBuiltin (x, y) = do
        dax <- makeTypeAndDynamicBuiltin x
        dby <- makeTypeAndDynamicBuiltin y
        pure . _tupleTerm . runQuote $ getSpineToTuple () [dax, dby]

    readDynamicBuiltin eval dxy = do
<<<<<<< HEAD
        let go emitX emitY = runQuote $ do
                let da = toTypeEncoding $ Proxy @a
                    db = toTypeEncoding $ Proxy @b
                dx <- freshName () "x"
                dy <- freshName () "y"
                pure
                    . Apply () (TyInst () dxy unit)
                    . LamAbs () dx da
                    . LamAbs () dy db
                    $ mkIterApp () sequ
                        [ Apply () emitX $ Var () dx
                        , Apply () emitY $ Var () dy
                        ]
            (xs, (ys, getRes)) =
                unsafePerformIO . withEmitHandler eval $
                    withEmitTerm TypedBuiltinDyn $ \emitX ->
                    withEmitTerm TypedBuiltinDyn $ \emitY ->
                        feedEmitHandler $ go emitX emitY
        _ <- makeRightReflectT getRes
        case (xs, ys) of
            ([x], [y]) -> pure (x, y)
            _          -> throwError "Not a (,)"
=======
        let da = toTypeEncoding @a Proxy
            db = toTypeEncoding @b Proxy
            prodNAccessorInst i = mkIterInst () (prodNAccessor 2 i) [da, db]
        -- Read elements of the tuple separately.
        getX <- readDynamicBuiltin eval $ Apply () (prodNAccessorInst 0) dxy
        getY <- readDynamicBuiltin eval $ Apply () (prodNAccessorInst 1) dxy
        pure $ (,) <$> getX <*> getY
>>>>>>> 7997c5b2

instance (KnownDynamicBuiltinType a, KnownDynamicBuiltinType b) =>
            KnownDynamicBuiltinType (Either a b) where
    toTypeEncoding _ =
        mkIterTyApp () Plc.sum
            [ toTypeEncoding @a Proxy
            , toTypeEncoding @b Proxy
            ]

    makeDynamicBuiltin s = do
        let da = toTypeEncoding @a Proxy
            db = toTypeEncoding @b Proxy
        ds <- bitraverse makeDynamicBuiltin makeDynamicBuiltin s
        pure $ metaEitherToSum da db ds

    -- At first I tried this representation:
    --
    -- > ds {(() -> a, () -> b)}
    -- >     (\(x : a) -> (\_ -> x        , \_ -> error {b}))
    -- >     (\(y : b) -> (\_ -> error {a}, \_ -> y        ))
    --
    -- but it didn't work, because here the type of the result always contains both 'a' and 'b',
    -- so values of both of the types are attempted to be extracted via 'readDynamicBuiltin'
    -- which causes a loop when we need to read lists back, because in the nil case we attempt to
    -- read both branches of an 'Either' and one of them is supposed to be a list and the fact
    -- that it's actually an 'Error' does not help, because 'readDynamicBuiltin' is still called
    -- recursively where it shouldn't.
    --
    -- So the actual implementation is: first figure out whether the 'sum' is 'left' or 'right' via
    --
    -- > ds {bool} (\(x : a) -> true) (\(y : b) -> false)
    --
    -- and depending on the result call either
    --
    -- > ds {a} (\(x : a) -> x) (\(y : b) -> error {a})
    --
    -- or
    --
    -- > ds {b} (\(x : a) -> error {b}) (\(y : b) -> y)
    readDynamicBuiltin eval ds = do
<<<<<<< HEAD
        let go emitX emitY = mkIterApp () (TyInst () ds unit) [emitX, emitY]
            (l, (r, getRes)) =
                unsafePerformIO . withEmitHandler eval $
                    withEmitTerm TypedBuiltinDyn $ \emitX ->
                    withEmitTerm TypedBuiltinDyn $ \emitY ->
                        feedEmitHandler $ go emitX emitY
        _ <- makeRightReflectT getRes
        case (l, r) of
            ([x], []) -> pure $ Left  x
            ([], [y]) -> pure $ Right y
            _         -> throwError "Not an Either"
=======
        let da = toTypeEncoding @a Proxy
            db = toTypeEncoding @b Proxy
            branch = runQuote $ do
                x <- freshName () "x"
                y <- freshName () "y"
                pure $ mkIterApp () (TyInst () ds bool)
                    [ LamAbs () x da true
                    , LamAbs () y db false
                    ]
        getIsL <- readDynamicBuiltin eval branch
        forBind getIsL $ \isL -> do
            let term = runQuote $ do
                    x <- freshName () "x"
                    y <- freshName () "y"
                    pure $ if isL
                        then mkIterApp () (TyInst () ds da)
                            [ LamAbs () x da $ Var () x
                            , LamAbs () y db $ Error () da
                            ]
                        else mkIterApp () (TyInst () ds db)
                            [ LamAbs () x da $ Error () db
                            , LamAbs () y db $ Var () y
                            ]
            if isL
                then fmap Left  <$> readDynamicBuiltin eval term
                else fmap Right <$> readDynamicBuiltin eval term
>>>>>>> 7997c5b2

newtype PlcList a = PlcList
    { unPlcList :: [a]
    } deriving (Eq, Show)

instance KnownDynamicBuiltinType a => KnownDynamicBuiltinType (PlcList a) where
    toTypeEncoding _ = TyApp () (_recursiveType listData) $ toTypeEncoding (Proxy @a)

    makeDynamicBuiltin (PlcList xs) = do
        dyns <- traverse makeDynamicBuiltin xs
        let argTy = toTypeEncoding @a Proxy
        pure $ metaListToList argTy dyns

    -- A natural implementation of this function would be to emit elements of a list one by one
    -- until evaluation of a Plutus Core term finishes. However this approach doesn't scale to other
    -- recursive types, because linear streaming is not suitable for handling tree-like structures.
    -- Another option would be to collect a Haskell value inside a Plutus Core accumulator while
    -- evaluating things on the Plutus Core side. However embedding the entire Haskell into
    -- Plutus Core is a little bit weird and we would need runtime type equality checks
    -- (the simplest way would probably be to use @Dynamic@) or some other trickery.
    -- Here instead we do something very simple: we pattern match in Plutus Core on a list, return
    -- the pieces we got from the pattern match and then recreate the list on the Haskell side.
    -- And that's all.
    -- How a single pattern match can handle a recursive data structure? All of the pieces that we
    -- get from the pattern matching get converted to Haskell and one of those pieces is the tail
    -- of the list. That is, we implicitly invoke 'readDynamicBuiltin' recursively until the list
    -- is empty.
    readDynamicBuiltin eval list = do
<<<<<<< HEAD
        let go emit = runQuote $ do
                -- foldList {a} {unit} (\(r : unit) -> emit) unitval list
                let a = toTypeEncoding $ Proxy @a
                u <- freshName () "u"
                pure $
                    mkIterApp () (mkIterInst () foldList [a, unit])
                        [LamAbs () u unit emit, unitval, list]
            (xs, getRes) = unsafePerformIO $ withEmitEvaluateBy eval TypedBuiltinDyn go
        _ <- makeRightReflectT getRes
        pure $ PlcList xs
=======
        let term = runQuote $ do
                -- > unwrap list {sum unit (prodN 2 a (list a))} unitval
                -- >     \(x : a) (xs : list a) -> prodNConstructor 2 {a} {list a} x xs
                let listA = toTypeEncoding @(PlcList a) Proxy
                    a     = toTypeEncoding @a           Proxy
                    resL = unit
                    resR = mkIterTyApp () (prodN 2) [a, listA]
                    -- TODO: use 'maybe' instead of 'sum'.
                    res  = mkIterTyApp () Plc.sum [resL, resR]
                x  <- freshName () "x"
                xs <- freshName () "xs"
                pure $ mkIterApp () (TyInst () (Unwrap () list) res)
                    [ Apply () (mkIterInst () Plc.left [resL, resR]) unitval
                    ,   LamAbs () x  a
                      . LamAbs () xs listA
                      . Apply () (mkIterInst () Plc.right [resL, resR])
                      $ mkIterApp () (mkIterInst () (prodNConstructor 2) [a, listA])
                          [ Var () x, Var () xs ]
                    ]
        readDynamicBuiltin eval term <&> \conv -> conv <&> \res ->
            PlcList $ case res of
                Left  ()              -> []
                Right (x, PlcList xs) -> x : xs
>>>>>>> 7997c5b2

instance PrettyDynamic a => PrettyDynamic (PlcList a) where
    prettyDynamic = Doc.list . map prettyDynamic . unPlcList<|MERGE_RESOLUTION|>--- conflicted
+++ resolved
@@ -24,12 +24,10 @@
 import           Language.PlutusCore.StdLib.Meta.Data.Tuple
 import           Language.PlutusCore.StdLib.Type
 import           Language.PlutusCore.Type
-import           PlutusPrelude                               (forBind)
 
 import           Control.Monad.Except
 import           Data.Bitraversable
 import           Data.Char
-import           Data.Functor
 import           Data.Proxy
 import qualified Data.Text.Prettyprint.Doc                   as Doc
 
@@ -56,13 +54,8 @@
     -- and catch all 'EvaluationFailure's in the internal 'EvaluationResult'.
     -- This allows *not* to short-circuit when 'readKnown' fails to read a Haskell value.
     -- Instead the user gets an explicit @EvaluationResult a@ and evaluation proceeds normally.
-<<<<<<< HEAD
-    readDynamicBuiltin eval term = makeReflectT $ EvaluationSuccess <$> do
-        res <- eval mempty term
-        fmap (fmap join . sequence) . runReflectT $ traverse (readDynamicBuiltin eval) res
-=======
-    readDynamicBuiltin eval term =
-        mapExceptT (EvaluationSuccess . sequence) <$> readDynamicBuiltin eval term
+    readDynamicBuiltin eval =
+        mapDeepReflectT (fmap $ EvaluationSuccess . sequence) . readDynamicBuiltin eval
 
 instance KnownDynamicBuiltinType Int where
     toTypeEncoding _ = TyApp () (TyBuiltin () TyInteger) (TyInt () 8)
@@ -70,12 +63,10 @@
     makeDynamicBuiltin = fmap (Constant ()) . makeBuiltinInt 8 . fromIntegral
 
     readDynamicBuiltin eval term = do
-        res <- eval mempty term
-        pure $ lift res >>= \case
+        res <- makeRightReflectT $ eval mempty term
+        case res of
             Constant () (BuiltinInt () 8 i) -> pure $ fromIntegral i
             _                               -> throwError "Not a builtin Int"
->>>>>>> 7997c5b2
-
 instance KnownDynamicBuiltinType [Char] where
     toTypeEncoding _ = TyBuiltin () TyString
 
@@ -125,7 +116,7 @@
         fmap (Apply () (mkIterInst () Plc.const [da, unit])) <$> makeDynamicBuiltin $ f () where
             da = toTypeEncoding @a Proxy
 
-    readDynamicBuiltin eval df = fmap const <$> readDynamicBuiltin eval (Apply () df unitval)
+    readDynamicBuiltin eval df = const <$> readDynamicBuiltin eval (Apply () df unitval)
 
 makeTypeAndDynamicBuiltin
     :: forall a. KnownDynamicBuiltinType a => a -> Maybe (Type TyName (), Term TyName Name ())
@@ -148,38 +139,13 @@
         pure . _tupleTerm . runQuote $ getSpineToTuple () [dax, dby]
 
     readDynamicBuiltin eval dxy = do
-<<<<<<< HEAD
-        let go emitX emitY = runQuote $ do
-                let da = toTypeEncoding $ Proxy @a
-                    db = toTypeEncoding $ Proxy @b
-                dx <- freshName () "x"
-                dy <- freshName () "y"
-                pure
-                    . Apply () (TyInst () dxy unit)
-                    . LamAbs () dx da
-                    . LamAbs () dy db
-                    $ mkIterApp () sequ
-                        [ Apply () emitX $ Var () dx
-                        , Apply () emitY $ Var () dy
-                        ]
-            (xs, (ys, getRes)) =
-                unsafePerformIO . withEmitHandler eval $
-                    withEmitTerm TypedBuiltinDyn $ \emitX ->
-                    withEmitTerm TypedBuiltinDyn $ \emitY ->
-                        feedEmitHandler $ go emitX emitY
-        _ <- makeRightReflectT getRes
-        case (xs, ys) of
-            ([x], [y]) -> pure (x, y)
-            _          -> throwError "Not a (,)"
-=======
         let da = toTypeEncoding @a Proxy
             db = toTypeEncoding @b Proxy
             prodNAccessorInst i = mkIterInst () (prodNAccessor 2 i) [da, db]
         -- Read elements of the tuple separately.
-        getX <- readDynamicBuiltin eval $ Apply () (prodNAccessorInst 0) dxy
-        getY <- readDynamicBuiltin eval $ Apply () (prodNAccessorInst 1) dxy
-        pure $ (,) <$> getX <*> getY
->>>>>>> 7997c5b2
+        x <- readDynamicBuiltin eval $ Apply () (prodNAccessorInst 0) dxy
+        y <- readDynamicBuiltin eval $ Apply () (prodNAccessorInst 1) dxy
+        pure (x, y)
 
 instance (KnownDynamicBuiltinType a, KnownDynamicBuiltinType b) =>
             KnownDynamicBuiltinType (Either a b) where
@@ -220,19 +186,6 @@
     --
     -- > ds {b} (\(x : a) -> error {b}) (\(y : b) -> y)
     readDynamicBuiltin eval ds = do
-<<<<<<< HEAD
-        let go emitX emitY = mkIterApp () (TyInst () ds unit) [emitX, emitY]
-            (l, (r, getRes)) =
-                unsafePerformIO . withEmitHandler eval $
-                    withEmitTerm TypedBuiltinDyn $ \emitX ->
-                    withEmitTerm TypedBuiltinDyn $ \emitY ->
-                        feedEmitHandler $ go emitX emitY
-        _ <- makeRightReflectT getRes
-        case (l, r) of
-            ([x], []) -> pure $ Left  x
-            ([], [y]) -> pure $ Right y
-            _         -> throwError "Not an Either"
-=======
         let da = toTypeEncoding @a Proxy
             db = toTypeEncoding @b Proxy
             branch = runQuote $ do
@@ -242,24 +195,22 @@
                     [ LamAbs () x da true
                     , LamAbs () y db false
                     ]
-        getIsL <- readDynamicBuiltin eval branch
-        forBind getIsL $ \isL -> do
-            let term = runQuote $ do
-                    x <- freshName () "x"
-                    y <- freshName () "y"
-                    pure $ if isL
-                        then mkIterApp () (TyInst () ds da)
-                            [ LamAbs () x da $ Var () x
-                            , LamAbs () y db $ Error () da
-                            ]
-                        else mkIterApp () (TyInst () ds db)
-                            [ LamAbs () x da $ Error () db
-                            , LamAbs () y db $ Var () y
-                            ]
-            if isL
-                then fmap Left  <$> readDynamicBuiltin eval term
-                else fmap Right <$> readDynamicBuiltin eval term
->>>>>>> 7997c5b2
+        isL <- readDynamicBuiltin eval branch
+        let term = runQuote $ do
+                x <- freshName () "x"
+                y <- freshName () "y"
+                pure $ if isL
+                    then mkIterApp () (TyInst () ds da)
+                        [ LamAbs () x da $ Var () x
+                        , LamAbs () y db $ Error () da
+                        ]
+                    else mkIterApp () (TyInst () ds db)
+                        [ LamAbs () x da $ Error () db
+                        , LamAbs () y db $ Var () y
+                        ]
+        if isL
+            then Left  <$> readDynamicBuiltin eval term
+            else Right <$> readDynamicBuiltin eval term
 
 newtype PlcList a = PlcList
     { unPlcList :: [a]
@@ -288,18 +239,6 @@
     -- of the list. That is, we implicitly invoke 'readDynamicBuiltin' recursively until the list
     -- is empty.
     readDynamicBuiltin eval list = do
-<<<<<<< HEAD
-        let go emit = runQuote $ do
-                -- foldList {a} {unit} (\(r : unit) -> emit) unitval list
-                let a = toTypeEncoding $ Proxy @a
-                u <- freshName () "u"
-                pure $
-                    mkIterApp () (mkIterInst () foldList [a, unit])
-                        [LamAbs () u unit emit, unitval, list]
-            (xs, getRes) = unsafePerformIO $ withEmitEvaluateBy eval TypedBuiltinDyn go
-        _ <- makeRightReflectT getRes
-        pure $ PlcList xs
-=======
         let term = runQuote $ do
                 -- > unwrap list {sum unit (prodN 2 a (list a))} unitval
                 -- >     \(x : a) (xs : list a) -> prodNConstructor 2 {a} {list a} x xs
@@ -319,11 +258,10 @@
                       $ mkIterApp () (mkIterInst () (prodNConstructor 2) [a, listA])
                           [ Var () x, Var () xs ]
                     ]
-        readDynamicBuiltin eval term <&> \conv -> conv <&> \res ->
-            PlcList $ case res of
-                Left  ()              -> []
-                Right (x, PlcList xs) -> x : xs
->>>>>>> 7997c5b2
+        res <- readDynamicBuiltin eval term
+        pure . PlcList $ case res of
+            Left  ()              -> []
+            Right (x, PlcList xs) -> x : xs
 
 instance PrettyDynamic a => PrettyDynamic (PlcList a) where
     prettyDynamic = Doc.list . map prettyDynamic . unPlcList