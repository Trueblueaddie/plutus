--- conflicted
+++ resolved
@@ -5,93 +5,16 @@
     , substituteNormalizeType
     ) where
 
-import           Language.PlutusCore.Clone
+import           Data.Coerce.Lens
 import           Language.PlutusCore.Name
 import           Language.PlutusCore.Quote
+import           Language.PlutusCore.Renamer
 import           Language.PlutusCore.Type
 import           PlutusPrelude
 
-<<<<<<< HEAD
--- | Ensure that all terms and types are well-formed accoring to Fig. 2
-checkProgram :: (MonadError (Error a) m) => Program TyName Name a -> m ()
-checkProgram p = void $ liftEither $ convertError $ preCheck p
-
--- | Ensure that all terms and types are well-formed accoring to Fig. 2
-checkTerm :: (MonadError (Error a) m) => Term TyName Name a -> m ()
-checkTerm p = void $ liftEither $ convertError $ checkTerm p
-
-check :: Program tyname name a -> Maybe (NormalizationError tyname name a)
-check = go . preCheck where
-    go Right{}  = Nothing
-    go (Left x) = Just x
-
--- | Ensure that all terms and types are well-formed accoring to Fig. 2
-preCheck :: Program tyname name a -> Either (NormalizationError tyname name a) (Program tyname name a)
-preCheck (Program l v t) = Program l v <$> checkT t
-
--- this basically ensures all type instatiations, etc. occur only with type *values*
-checkT :: Term tyname name a -> Either (NormalizationError tyname name a) (Term tyname name a)
-checkT (Error l ty)        = Error l <$> typeValue ty
-checkT (TyInst l t ty)     = TyInst l <$> checkT t <*> typeValue ty
-checkT (IWrap l pat arg t) = IWrap l <$> typeValue pat <*> typeValue arg <*> checkT t
-checkT (Unwrap l t)        = Unwrap l <$> checkT t
-checkT (LamAbs l n ty t)   = LamAbs l n <$> typeValue ty <*> checkT t
-checkT (Apply l t t')      = Apply l <$> checkT t <*> checkT t'
-checkT (TyAbs l tn k t)    = TyAbs l tn k <$> termValue t
-checkT t@Var{}             = pure t
-checkT t@Constant{}        = pure t
-
-isTermValue :: Term tyname name a -> Bool
-isTermValue = isRight . termValue
-
--- ensure a term is a value
-termValue :: Term tyname name a -> Either (NormalizationError tyname name a) (Term tyname name a)
-termValue (LamAbs l n ty t)   = LamAbs l n ty <$> checkT t
-termValue (IWrap l pat arg t) = IWrap l pat arg <$> termValue t
-termValue (TyAbs l tn k t)    = TyAbs l tn k <$> termValue t
-termValue t                   = builtinValue t
-
-builtinValue :: Term tyname name a -> Either (NormalizationError tyname name a) (Term tyname name a)
-builtinValue t@Constant{}    = pure t
-builtinValue (TyInst l t ty) = TyInst l <$> builtinValue t <*> pure ty
-builtinValue (Apply l t t')  = Apply l <$> builtinValue t <*> termValue t'
-builtinValue t               = Left $ BadTerm (termLoc t) t "builtin value"
-
-isTypeValue :: Type tyname a -> Bool
-isTypeValue = isRight . typeValue
-
--- ensure that a type is a type value
-typeValue :: Type tyname a -> Either (NormalizationError tyname name a) (Type tyname a)
-typeValue = cataM aM where
-
-    aM ty | isTyValue ty = pure (embed ty)
-          | otherwise    = neutralType (embed ty)
-
-    isTyValue TyFunF{}     = True
-    isTyValue TyForallF{}  = True
-    isTyValue TyIFixF{}    = True
-    isTyValue TyLamF{}     = True
-    isTyValue TyBuiltinF{} = True
-    isTyValue TyIntF{}     = True
-    isTyValue _            = False
-
--- ensure a type is a neutral type
-neutralType :: Type tyname a -> Either (NormalizationError tyname name a) (Type tyname a)
-neutralType = cataM aM where
-
-    aM ty | isNeutralType ty = pure (embed ty)
-          | otherwise        = Left (BadType (tyLocF ty) (embed ty) "neutral type")
-
-    isNeutralType TyVarF{} = True
-    isNeutralType TyAppF{} = True
-    isNeutralType _        = False
-
-    tyLocF = tyLoc . embed
-=======
 import           Control.Monad.Reader
-import           Data.IntMap               (IntMap)
-import qualified Data.IntMap               as IntMap
-import           Lens.Micro
+import           Data.IntMap                 (IntMap)
+import qualified Data.IntMap                 as IntMap
 
 -- | Type environments contain
 newtype TypeEnv tyname = TypeEnv
@@ -106,16 +29,16 @@
 
 -- | Locally extend a 'TypeEnv' in a 'NormalizeTypeM' computation.
 withExtendedTypeEnv
-    :: HasUnique (tyname ())
+    :: HasUnique (tyname ()) TypeUnique
     => tyname () -> NormalizedType tyname () -> NormalizeTypeM tyname a -> NormalizeTypeM tyname a
 withExtendedTypeEnv name ty =
-    local (TypeEnv . IntMap.insert (unUnique $ name ^. unique) ty . unTypeEnv)
+    local (TypeEnv . IntMap.insert (name ^. unique . coerced) ty . unTypeEnv)
 
 -- | Look up a @tyname@ in a 'TypeEnv'.
 lookupTyName
-    :: HasUnique (tyname ())
+    :: HasUnique (tyname ()) TypeUnique
     => tyname () -> NormalizeTypeM tyname (Maybe (NormalizedType tyname ()))
-lookupTyName name = asks $ IntMap.lookup (unUnique $ name ^. unique) . unTypeEnv
+lookupTyName name = asks $ IntMap.lookup (name ^. unique . coerced) . unTypeEnv
 
 {- Note [Normalization]
 Normalization works under the assumption that variables are globally unique.
@@ -135,10 +58,11 @@
 -- See Note [Normalization].
 -- | Normalize a 'Type' in the 'NormalizeTypeM' monad.
 normalizeTypeM
-    :: (HasUnique (tyname ()), Cloneable (tyname ()))
+    :: HasUnique (tyname ()) TypeUnique
     => Type tyname () -> NormalizeTypeM tyname (NormalizedType tyname ())
 normalizeTypeM (TyForall ann name kind body) = TyForall ann name kind <<$>> normalizeTypeM body
-normalizeTypeM (TyFix ann name pat)          = TyFix ann name <<$>> normalizeTypeM pat
+normalizeTypeM (TyIFix ann pat arg)           =
+    TyIFix ann <<$>> normalizeTypeM pat <<*>> normalizeTypeM arg
 normalizeTypeM (TyFun ann dom cod)           =
     TyFun ann <<$>> normalizeTypeM dom <<*>> normalizeTypeM cod
 normalizeTypeM (TyLam ann name kind body)    = TyLam ann name kind <<$>> normalizeTypeM body
@@ -152,7 +76,7 @@
     mayTy <- lookupTyName name
     case mayTy of
         Nothing -> pure $ NormalizedType var
-        Just ty -> traverse alphaRename ty
+        Just ty -> traverse rename ty
 normalizeTypeM size@TyInt{}                  = pure $ NormalizedType size
 normalizeTypeM builtin@TyBuiltin{}           = pure $ NormalizedType builtin
 
@@ -166,7 +90,7 @@
 -- See Note [Normalizing substitution].
 -- | Substitute a type for a variable in a type and normalize in the 'NormalizeTypeM' monad.
 substituteNormalizeTypeM
-    :: (HasUnique (tyname ()), Cloneable (tyname ()))
+    :: HasUnique (tyname ()) TypeUnique
     => NormalizedType tyname ()                          -- ^ @ty@
     -> tyname ()                                         -- ^ @name@
     -> Type tyname ()                                    -- ^ @body@
@@ -176,17 +100,16 @@
 -- See Note [Normalization].
 -- | Normalize a 'Type'.
 normalizeType
-    :: (HasUnique (tyname ()), Cloneable (tyname ()), MonadQuote m)
+    :: (HasUnique (tyname ()) TypeUnique, MonadQuote m)
     => Type tyname () -> m (NormalizedType tyname ())
 normalizeType = runNormalizeTypeM . normalizeTypeM
 
 -- See Note [Normalizing substitution].
 -- | Substitute a type for a variable in a type and normalize.
 substituteNormalizeType
-    :: (HasUnique (tyname ()), Cloneable (tyname ()), MonadQuote m)
+    :: (HasUnique (tyname ()) TypeUnique, MonadQuote m)
     => NormalizedType tyname ()      -- ^ @ty@
     -> tyname ()                     -- ^ @name@
     -> Type tyname ()                -- ^ @body@
     -> m (NormalizedType tyname ())  -- ^ @NORM ([ty / name] body)@
-substituteNormalizeType ty name = runNormalizeTypeM . substituteNormalizeTypeM ty name
->>>>>>> d739f489
+substituteNormalizeType ty name = runNormalizeTypeM . substituteNormalizeTypeM ty name