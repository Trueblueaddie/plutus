--- conflicted
+++ resolved
@@ -18,31 +18,11 @@
 import           Language.PlutusCore.Error
 import           Language.PlutusCore.Lexer.Type     hiding (name)
 import           Language.PlutusCore.Name
-<<<<<<< HEAD
-import           Language.PlutusCore.Quote
-import           Language.PlutusCore.Renamer        (annotateType, rename)
-import           Language.PlutusCore.Subst
-import           Language.PlutusCore.Type
-import           PlutusPrelude
-
-import           Control.Monad.Except
-import           Control.Monad.Reader
-import           Control.Monad.State.Class
-import           Control.Monad.Trans.State          hiding (get, modify)
-import qualified Data.IntMap                        as IM
-import           Data.Map                           (Map)
-import qualified Data.Map                           as Map
-import qualified Data.Set                           as Set
-
-import           Debug.Trace
-import           Language.PlutusCore.Pretty
-=======
 import           Language.PlutusCore.Normalize
 import           Language.PlutusCore.Quote
 import           Language.PlutusCore.Renamer        (annotateType)
 import           Language.PlutusCore.Type
 import           PlutusPrelude
->>>>>>> d739f489
 
 import           Control.Monad.Except
 import           Control.Monad.Reader
@@ -50,7 +30,6 @@
 import           Control.Monad.Trans.State          hiding (get, modify)
 import           Data.Map                           (Map)
 import qualified Data.Map                           as Map
-import           Lens.Micro
 
 -- | Mapping from 'DynamicBuiltinName's to their 'Type's.
 newtype DynamicBuiltinNameTypes = DynamicBuiltinNameTypes
@@ -332,7 +311,6 @@
 typeOf (Unwrap x term) = do
     vTermTy <- typeOf term
     case getNormalizedType vTermTy of
-<<<<<<< HEAD
         TyIFix _ vPat vArg -> do
             k <- kindOf $ x <$ vArg  -- Looks weird.
             unfoldFixOf vPat vArg k
@@ -348,18 +326,6 @@
     vPat <- normalizeType {- Opt -} $ void pat
     vArg <- normalizeType {- Opt -} $ void arg
     unfoldedFix <- unfoldFixOf (getNormalizedType vPat) (getNormalizedType vArg) k
-=======
-        TyFix _ n vPat -> substituteNormalizeType vTermTy n vPat
-        _              -> throwError (TypeMismatch x (void term) (TyFix () dummyTyName dummyType) vTermTy)
-
--- [check| pat :: *]    pat ~>? vPat    [fix n vPat / n] vPat ~> vTermTy'    [check| term : vTermTy]
--- -------------------------------------------------------------------------------------------------
--- [infer| wrap n pat term : fix n vPat]
-typeOf (Wrap x n pat term) = do
-    kindCheckM x pat $ Type ()
-    vPat <- normalizeTypeOpt $ void pat
-    vTermTy <- substituteNormalizeType (TyFix () (void n) <$> vPat) (void n) $ getNormalizedType vPat
->>>>>>> d739f489
     typeCheckStep
     typeCheckM x term unfoldedFix
     return $ TyIFix () <$> vPat <*> vArg
@@ -377,7 +343,6 @@
     vTermTy <- typeOf term
     when (vTermTy /= vTy) $ throwError (TypeMismatch x (void term) (getNormalizedType vTermTy) vTy)
 
-<<<<<<< HEAD
 -- | @unfoldFixOf pat arg k = NORM (vPat (\(a :: k) -> ifix vPat a) arg)@
 unfoldFixOf
     :: Type TyNameWithKind ()  -- ^ @vPat@
@@ -392,43 +357,6 @@
         , arg
         ]
 
-{- Note [NormalizedTypeBinder]
-'normalizeTypeBinder' is only ever used as normalizing substitution (we should probably change the name)
-that receives two already normalized types. However we do not enforce this in the type signature, because
-1) it's perfectly correct for the last argument to be non-normalized
-2) it would be annoying to wrap 'Type's into 'NormalizedType's
--}
-
-normalizeTypeBinder
-    :: TyNameWithKind ()
-    -> NormalizedType TyNameWithKind ()
-    -> Type TyNameWithKind ()
-    -> TypeCheckM a (NormalizedType TyNameWithKind ())
-normalizeTypeBinder n ty ty' = do
-    let u = extractUnique n
-    when (Set.member n . ftvTy $ getNormalizedType ty) $ do
-        traceShowM $ prettyPlcDefString ty
-        traceShowM $ prettyPlcDefString n
-    tyEnvAssign u ty
-    normalizeType ty' <* tyEnvDelete u
-
-extractUnique :: TyNameWithKind a -> Unique
-extractUnique = nameUnique . unTyName . unTyNameWithKind
-
--- This works because names are globally unique
-tyEnvDelete :: MonadState TypeCheckSt m
-            => Unique
-            -> m ()
-tyEnvDelete (Unique i) = modify (over uniqueLookup (IM.delete i))
-
-tyEnvAssign :: MonadState TypeCheckSt m
-            => Unique
-            -> NormalizedType TyNameWithKind ()
-            -> m ()
-tyEnvAssign (Unique i) ty = modify (over uniqueLookup (IM.insert i ty))
-
-=======
->>>>>>> d739f489
 -- this will reduce a type, or simply wrap it in a 'NormalizedType' constructor
 -- if we are working with normalized type annotations
 normalizeTypeOpt :: Type TyNameWithKind () -> TypeCheckM a (NormalizedType TyNameWithKind ())
@@ -436,36 +364,4 @@
     typeConfig <- ask
     if _typeConfigNormalize typeConfig
         then normalizeType ty
-<<<<<<< HEAD
-        else pure $ NormalizedType ty
-
--- | Normalize a 'Type'.
-normalizeType :: Type TyNameWithKind () -> TypeCheckM a (NormalizedType TyNameWithKind ())
-normalizeType (TyForall x tn k ty) = TyForall x tn k <<$>> normalizeType ty
-normalizeType (TyIFix x pat arg)   = TyIFix x <<$>> normalizeType pat <<*>> normalizeType arg
-normalizeType (TyFun x ty ty')     = TyFun x <<$>> normalizeType ty <<*>> normalizeType ty'
-normalizeType (TyLam x tn k ty)    = TyLam x tn k <<$>> normalizeType ty
-normalizeType (TyApp x fun arg)    = do
-    nFun <- normalizeType fun
-    nArg <- normalizeType arg
-    case getNormalizedType nFun of
-        TyLam _ name _ body -> normalizeTypeBinder name nArg body
-        _                   -> pure $ TyApp x <$> nFun <*> nArg
-normalizeType ty@(TyVar _ (TyNameWithKind (TyName (Name _ _ u)))) = do
-    (TypeCheckSt st _) <- get
-    case IM.lookup (unUnique u) st of
-        Nothing  -> pure $ NormalizedType ty
-        Just ty' -> rename (getNormalizedType ty') >>= normalizeType
-
-        -- -- we must use recursive lookups because we can have an assignment
-        -- -- a -> b and an assignment b -> c which is locally valid but in
-        -- -- a smaller scope than a -> b.
-        -- Just ty'@(NormalizedType TyVar{}) -> normalizeType $ getNormalizedType ty'
-        -- Just ty'                          -> traverse rename ty'
-        -- Nothing                           -> pure $ NormalizedType ty
-
-normalizeType ty@TyInt{}     = pure $ NormalizedType ty
-normalizeType ty@TyBuiltin{} = pure $ NormalizedType ty
-=======
-        else pure $ NormalizedType ty
->>>>>>> d739f489
+        else pure $ NormalizedType ty