{-# LANGUAGE MonadComprehensions #-}
{-# LANGUAGE OverloadedStrings   #-}

module Language.PlutusCore.TypeSynthesis ( typecheckProgram
                                         , typecheckTerm
                                         , kindCheck
                                         , normalizeType
                                         , runTypeCheckM
                                         , dynamicBuiltinNameMeaningsToTypes
                                         , DynamicBuiltinNameTypes (..)
                                         , TypeCheckM
                                         , TypeError (..)
                                         , TypeConfig (..)
                                         , TypeCheckCfg (..)
                                         ) where

import           Language.PlutusCore.Constant.Typed
import           Language.PlutusCore.Error
import           Language.PlutusCore.Lexer.Type     hiding (name)
import           Language.PlutusCore.Name
import           Language.PlutusCore.Normalize
import           Language.PlutusCore.Quote
import           Language.PlutusCore.Renamer        (annotateType, rename)
import           Language.PlutusCore.Type
import           PlutusPrelude

import           Control.Monad.Except
import           Control.Monad.Reader
import           Control.Monad.State.Class
import           Control.Monad.Trans.State          hiding (get, modify)
import           Data.Map                           (Map)
import qualified Data.Map                           as Map
<<<<<<< HEAD

-- import           Data.IntSet                        (IntSet)
-- import qualified Data.IntSet                        as IntSet
=======
>>>>>>> 40e02fe7

-- | Mapping from 'DynamicBuiltinName's to their 'Type's.
newtype DynamicBuiltinNameTypes = DynamicBuiltinNameTypes
    { unDynamicBuiltinNameTypes :: Map DynamicBuiltinName (Quote (Type TyName ()))
    } deriving (Semigroup, Monoid)

-- | Configuration of the type checker.
data TypeConfig = TypeConfig
    { _typeConfigNormalize           :: Bool
      -- ^ Whether to normalize type annotations
    , _typeConfigDynBuiltinNameTypes :: DynamicBuiltinNameTypes
    }

newtype TypeCheckSt = TypeCheckSt
    { _gas :: Natural
    }

data TypeCheckCfg = TypeCheckCfg
    { _cfgGas        :: Natural     -- ^ Gas to be provided to the typechecker
    , _cfgTypeConfig :: TypeConfig
    }

-- | The type checking monad contains the 'BuiltinTable' and it lets us throw
-- 'TypeError's.
type TypeCheckM a = StateT TypeCheckSt (ReaderT TypeConfig (ExceptT (TypeError a) Quote))

gas :: Lens' TypeCheckSt Natural
gas f s = fmap (\x -> s { _gas = x }) (f (_gas s))

sizeToType :: Kind ()
sizeToType = KindArrow () (Size ()) (Type ())

-- | Get the 'Kind' of a 'TypeBuiltin'.
kindOfTypeBuiltin :: TypeBuiltin -> Kind ()
kindOfTypeBuiltin TyInteger    = sizeToType
kindOfTypeBuiltin TyByteString = sizeToType
kindOfTypeBuiltin TySize       = sizeToType

-- | Annotate a 'Type'. Invariant: the type must be in normal form. The invariant is not checked.
-- In case a type is open, an 'OpenTypeOfBuiltin' is returned.
-- We use this for annotating types of built-ins (both static and dynamic).
annotateClosedNormalType
    :: MonadError (TypeError a) m
    => a -> Builtin () -> Type TyName () -> m (NormalizedType TyNameWithKind ())
annotateClosedNormalType ann con ty = case annotateType ty of
    Left  _           -> throwError . InternalTypeError ann $ OpenTypeOfBuiltin ty con
    Right annTyOfName -> pure $ NormalizedType annTyOfName

-- | Annotate the type of a 'BuiltinName' and return it wrapped in 'NormalizedType'.
normalizedAnnotatedTypeOfBuiltinName
    :: (MonadError (TypeError a) m, MonadQuote m)
    => a -> BuiltinName -> m (NormalizedType TyNameWithKind ())
normalizedAnnotatedTypeOfBuiltinName ann name = do
    tyOfName <- liftQuote $ typeOfBuiltinName name
    annotateClosedNormalType ann (BuiltinName () name) tyOfName

-- | Extract the 'TypeScheme' from a 'DynamicBuiltinNameMeaning' and convert it to the
-- corresponding @Type TyName@ for each row of a 'DynamicBuiltinNameMeanings'.
dynamicBuiltinNameMeaningsToTypes :: DynamicBuiltinNameMeanings -> DynamicBuiltinNameTypes
dynamicBuiltinNameMeaningsToTypes (DynamicBuiltinNameMeanings means) =
    DynamicBuiltinNameTypes $ fmap dynamicBuiltinNameMeaningToType means

-- | Type-check a program, returning a normalized type.
typecheckProgram :: (MonadError (Error a) m, MonadQuote m)
                 => TypeCheckCfg
                 -> Program TyNameWithKind NameWithType a
                 -> m (NormalizedType TyNameWithKind ())
typecheckProgram cfg (Program _ _ t) = typecheckTerm cfg t

-- | Type-check a term, returning a normalized type.
typecheckTerm :: (MonadError (Error a) m, MonadQuote m)
              => TypeCheckCfg
              -> Term TyNameWithKind NameWithType a
              -> m (NormalizedType TyNameWithKind ())
typecheckTerm cfg t = convertErrors asError $ runTypeCheckM cfg (typeOf t)

-- | Kind-check a PLC type.
kindCheck :: (MonadError (Error a) m, MonadQuote m)
          => TypeCheckCfg
          -> Type TyNameWithKind a
          -> m (Kind ())
kindCheck cfg t = convertErrors asError $ runTypeCheckM cfg (kindOf t)

-- | Run the type checker with a default context.
runTypeCheckM :: TypeCheckCfg
              -> TypeCheckM a b
              -> ExceptT (TypeError a) Quote b
runTypeCheckM (TypeCheckCfg i typeConfig) tc =
    runReaderT (evalStateT tc (TypeCheckSt i)) typeConfig

typeCheckStep :: TypeCheckM a ()
typeCheckStep = do
    (TypeCheckSt i) <- get
    if i == 0
        then throwError OutOfGas
        else modify (over gas (subtract 1))

indexOfPatternFunctor :: a -> Type TyNameWithKind a -> TypeCheckM a (Kind ())
indexOfPatternFunctor _ pat = do
    patKind <- kindOf pat
    case patKind of
        KindArrow _ (KindArrow _ k (Type _)) (KindArrow () k' (Type ())) ->
            if k == k'
                then return k
                else error "handle me"
        _                                                                ->
            error "handle me"

-- | Extract kind information from a type.
kindOf :: Type TyNameWithKind a -> TypeCheckM a (Kind ())
kindOf TyInt{} = pure (Size ())
kindOf (TyFun x dom cod) = do
    kindCheckM x dom $ Type ()
    kindCheckM x cod $ Type ()
    pure $ Type ()
kindOf (TyForall x _ _ ty) = do
    kindCheckM x ty $ Type ()
    pure $ Type ()
kindOf (TyLam _ _ argK body) = KindArrow () (void argK) <$> kindOf body
kindOf (TyVar _ (TyNameWithKind (TyName (Name (_, k) _ _)))) = pure (void k)
kindOf (TyBuiltin _ b) = pure $ kindOfTypeBuiltin b

-- [infer| pat :: (k -> *) -> k -> *]    [check | arg :: k]
-- --------------------------------------------------------
-- [infer| ifix pat arg :: *]
kindOf (TyIFix x pat arg) = do
    k <- indexOfPatternFunctor x pat
    kindCheckM x arg k
    pure $ Type ()

-- [infer| fun :: dom -> cod]    [check | arg :: dom]
-- --------------------------------------------------
-- [infer| fun arg :: cod]
kindOf (TyApp x fun arg) = do
    funKind <- kindOf fun
    case funKind of
        KindArrow _ dom cod -> do
            typeCheckStep
            kindCheckM x arg dom
            pure cod
        _ -> throwError $ KindMismatch x (void fun) (KindArrow () dummyKind dummyKind) funKind

-- | Check a 'Type' against a 'Kind'.
kindCheckM :: a -> Type TyNameWithKind a -> Kind () -> TypeCheckM a ()
kindCheckM x ty k = do
    tyK <- kindOf ty
    when (tyK /= k) $ throwError (KindMismatch x (void ty) k tyK)

-- | Apply a 'TypeBuiltin' to a 'Size' and wrap in 'NormalizedType'.
applySizedNormalized :: TypeBuiltin -> Size -> NormalizedType tyname ()
applySizedNormalized tb = NormalizedType . TyApp () (TyBuiltin () tb) . TyInt ()

dummyUnique :: Unique
dummyUnique = Unique 0

dummyTyName :: TyNameWithKind ()
dummyTyName = TyNameWithKind (TyName (Name ((), Type ()) "*" dummyUnique))

dummyKind :: Kind ()
dummyKind = Type ()

dummyType :: Type TyNameWithKind ()
dummyType = TyVar () dummyTyName

-- | Look up a 'DynamicBuiltinName' in the 'DynBuiltinNameTypes' environment.
lookupDynamicBuiltinName :: a -> DynamicBuiltinName -> TypeCheckM a (NormalizedType TyNameWithKind ())
lookupDynamicBuiltinName ann name = do
    dbnts <- asks $ unDynamicBuiltinNameTypes . _typeConfigDynBuiltinNameTypes
    case Map.lookup name dbnts of
        Nothing    ->
            throwError $ UnknownDynamicBuiltinName ann (UnknownDynamicBuiltinNameError name)
        Just quoTy -> do
            ty <- liftQuote quoTy
            annotateClosedNormalType ann (DynBuiltinName () name) ty

-- | Get the 'Type' of a 'Constant' wrapped in 'NormalizedType'.
typeOfConstant :: Constant a -> NormalizedType TyNameWithKind ()
typeOfConstant (BuiltinInt  _ size _) = applySizedNormalized TyInteger    size
typeOfConstant (BuiltinBS   _ size _) = applySizedNormalized TyByteString size
typeOfConstant (BuiltinSize _ size)   = applySizedNormalized TySize       size

typeOfBuiltin :: Builtin a -> TypeCheckM a (NormalizedType TyNameWithKind ())
typeOfBuiltin (BuiltinName    ann name) = normalizedAnnotatedTypeOfBuiltinName ann name
typeOfBuiltin (DynBuiltinName ann name) = lookupDynamicBuiltinName ann name

{- Note [Type rules]
We write type rules in the bidirectional style.

[infer| x : a] -- means that the inferred type of 'x' is 'a'. 'a' is not necessary a varible, e.g.
[infer| fun : dom -> cod] is fine too. It reads as follows: "infer the type of 'fun', check that its
functional and bind the 'dom' variable to the domain and the 'cod' variable to the codomain of this type".
Analogously, [infer| t :: k] means that the inferred kind of 't' is 'k'.
The [infer| x : a] judgement appears in conclusions in the clauses of the 'typeOf' function.

[check| x : a] -- check that the type of 'x' is 'a'. Since Plutus Core is fully elaborated language,
this amounts to inferring the type of 'x' and checking that it's equal to 'a'.
The equality check is denoted as "a ~ b".
Analogously, [check| t :: k] means "check that the kind of 't' is 'k'".
The [check| x : a] judgement appears in the conclusion in the sole clause of the 'typeCheckM' function.

The "a ~> b" notation reads as "normalize 'a' to 'b'".
The "a ~>? b" notations reads as "optionally normalize 'a' to 'b'". The "optionally" part is due to the
fact that we allow non-normalized types during development, but do not allow to submit them on a chain.
-}

{- Note [Type environments]
Type checking works using type environments to handle substitutions efficiently. We
keep a type environment which holds all substitutions which should be in
scope at any given moment. After any lookups, we clone the looked-up type in
order to maintain global uniqueness.

This is all tracked in a state monad, and we simply delete any substitutions
once they go out of scope; this is permissible since 'Unique's are globally
unique and so we will not delete the wrong thing.
-}

-- See the [Type rules] and [Type environments] notes.
-- | Synthesize the type of a term, returning a normalized type.
typeOf :: Term TyNameWithKind NameWithType a -> TypeCheckM a (NormalizedType TyNameWithKind ())

-- v : ty    ty ~>? vTy
-- --------------------
-- [infer| var v : vTy]
typeOf (Var _ (NameWithType (Name (_, ty) _ _))) =
    -- Since we kind check types at lambdas, we can normalize types here without kind checking.
    -- Type normalization at each variable is inefficient and we may consider something else later.
    rename ty >>= normalizeTypeOpt . void

-- [check| dom :: *]    dom ~>? vDom    [infer| body : vCod]
-- ---------------------------------------------------------
-- [infer| lam n dom body : vDom -> vCod]
typeOf (LamAbs x _ dom body)                     = do
    kindCheckM x dom $ Type ()
    TyFun () <<$>> normalizeTypeOpt (void dom) <<*>> typeOf body

-- [check| ty :: *]    ty ~>? vTy
-- ------------------------------
-- [infer| error ty : vTy]
typeOf (Error x ty)                              = do
    kindCheckM x ty $ Type ()
    normalizeType $ void ty

-- [infer| body : vBodyTy]
-- ----------------------------------------------
-- [infer| abs n nK body : all (n :: nK) vBodyTy]
typeOf (TyAbs _ n nK body)                       = TyForall () (void n) (void nK) <<$>> typeOf body

-- c : vTy
-- --------------------
-- [infer| con c : vTy]
typeOf (Constant _ con)                          = pure (typeOfConstant con)
typeOf (Builtin _ bi) = typeOfBuiltin bi

-- [infer| fun : vDom -> vCod]    [check| arg : vDom]
-- --------------------------------------------------
-- [infer| fun arg : vCod]
typeOf (Apply x fun arg) = do
    vFunTy <- typeOf fun
    case getNormalizedType vFunTy of
        TyFun _ vDom vCod -> do
            typeCheckStep
            typeCheckM x arg $ NormalizedType vDom  -- Subpart of a normalized type, so normalized.
            pure $ NormalizedType vCod              -- Subpart of a normalized type, so normalized.
        _ -> throwError (TypeMismatch x (void fun) (TyFun () dummyType dummyType) vFunTy)

-- [infer| body : all (n :: nK) vCod]    [check| ty :: tyK]    ty ~>? vTy    [vTy / n] vCod ~> vRes
-- ------------------------------------------------------------------------------------------------
-- [infer| body {ty} : vRes]
typeOf (TyInst x body ty) = do
    vBodyTy <- typeOf body
    case getNormalizedType vBodyTy of
        TyForall _ n nK vCod -> do
            kindCheckM x ty nK
            vTy <- normalizeTypeOpt $ void ty
            typeCheckStep
            substituteNormalizeType vTy n vCod
        _ -> throwError (TypeMismatch x (void body) (TyForall () dummyTyName dummyKind dummyType) vBodyTy)

-- [infer| term : ifix vPat vArg]    [infer| vArg :: k]
-- ------------------------------------------------------------------
-- [infer| unwrap term : NORM (vPat (\(a :: k) -> ifix vPat a) vArg)]
typeOf (Unwrap x term) = do
    vTermTy <- typeOf term
    case getNormalizedType vTermTy of
        TyIFix _ vPat vArg -> do
            k <- kindOf $ x <$ vArg  -- Looks weird.
            unfoldFixOf vPat vArg k
        _                  -> throwError (TypeMismatch x (void term) (TyIFix () dummyType dummyType) vTermTy)

-- [infer| pat :: (k -> *) -> k -> *]    [check | arg :: k]    pat ~>? vPat    arg ~>? vArg
-- [check| term : NORM (vPat (\(a :: k) -> ifix vPat a) vArg)]
-- ----------------------------------------------------------------------------------------
-- [infer| iwrap pat arg term : ifix vPat vArg]
typeOf (IWrap x pat arg term) = do
    k <- indexOfPatternFunctor x pat
    kindCheckM x arg k
    vPat <- normalizeType {- Opt -} $ void pat
    vArg <- normalizeType {- Opt -} $ void arg
    unfoldedFix <- unfoldFixOf (getNormalizedType vPat) (getNormalizedType vArg) k
    typeCheckStep
    typeCheckM x term unfoldedFix
    return $ TyIFix () <$> vPat <*> vArg

-- | Check a 'Term' against a 'NormalizedType'.
typeCheckM :: a
           -> Term TyNameWithKind NameWithType a
           -> NormalizedType TyNameWithKind ()
           -> TypeCheckM a ()

-- [infer| term : vTermTy]    vTermTy ~ vTy
-- ----------------------------------------
-- [check| term : vTy]
typeCheckM x term vTy = do
    vTermTy <- typeOf term
    when (vTermTy /= vTy) $ throwError (TypeMismatch x (void term) (getNormalizedType vTermTy) vTy)

-- | @unfoldFixOf pat arg k = NORM (vPat (\(a :: k) -> ifix vPat a) arg)@
unfoldFixOf
    :: Type TyNameWithKind ()  -- ^ @vPat@
    -> Type TyNameWithKind ()  -- ^ @arg@
    -> Kind ()                 -- ^ @k@
    -> TypeCheckM a (NormalizedType TyNameWithKind ())
unfoldFixOf pat arg k = do
    a <- liftQuote $ TyNameWithKind <$> freshTyName ((), k) "a"
    normalizeType
        $ foldl' (TyApp ()) pat
        [ TyLam () a k . TyIFix () pat $ TyVar () a
        , arg
        ]

-- this will reduce a type, or simply wrap it in a 'NormalizedType' constructor
-- if we are working with normalized type annotations
normalizeTypeOpt :: Type TyNameWithKind () -> TypeCheckM a (NormalizedType TyNameWithKind ())
normalizeTypeOpt ty = do
    typeConfig <- ask
    if _typeConfigNormalize typeConfig
        then normalizeType ty
        else pure $ NormalizedType ty<|MERGE_RESOLUTION|>--- conflicted
+++ resolved
@@ -30,12 +30,6 @@
 import           Control.Monad.Trans.State          hiding (get, modify)
 import           Data.Map                           (Map)
 import qualified Data.Map                           as Map
-<<<<<<< HEAD
-
--- import           Data.IntSet                        (IntSet)
--- import qualified Data.IntSet                        as IntSet
-=======
->>>>>>> 40e02fe7
 
 -- | Mapping from 'DynamicBuiltinName's to their 'Type's.
 newtype DynamicBuiltinNameTypes = DynamicBuiltinNameTypes
