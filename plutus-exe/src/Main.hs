--- conflicted
+++ resolved
@@ -40,15 +40,8 @@
   (  long "stdin"
   <> help "Read from stdin" )
 
-<<<<<<< HEAD
 data NormalizationMode = Required | NotRequired deriving (Show, Read)
 data TypecheckOptions = TypecheckOptions Input NormalizationMode
-=======
-newtype TypecheckOptions = TypecheckOptions Input
-<<<<<<< HEAD
->>>>>>> Added -m L option for L machine
-=======
->>>>>>> ccc93331
 data EvalMode = CK | CEK | L deriving (Show, Read)
 data EvalOptions = EvalOptions Input EvalMode
 data Command = Typecheck TypecheckOptions | Eval EvalOptions
@@ -118,32 +111,5 @@
 main = do
     options <- customExecParser (prefs showHelpOnEmpty) plutus
     case options of
-<<<<<<< HEAD
         Typecheck tos -> runTypecheck tos
-        Eval eos      -> runEval eos
-=======
-        Typecheck (TypecheckOptions inp) -> do
-            contents <- getInput inp
-            let bsContents = (BSL.fromStrict . encodeUtf8 . T.pack) contents
-            case (PLC.runQuoteT . PLC.parseTypecheck PLC.defaultTypecheckerGas) bsContents of
-                Left (e :: PLC.Error PLC.AlexPosn) -> do
-                    T.putStrLn $ PLC.prettyPlcDefText e
-                    exitFailure
-                Right ty -> do
-                    T.putStrLn $ PLC.prettyPlcDefText ty
-                    exitSuccess
-        Eval (EvalOptions inp mode) -> do
-            contents <- getInput inp
-            let bsContents = (BSL.fromStrict . encodeUtf8 . T.pack) contents
-            let evalFn = case mode of
-                    CK  -> PLC.runCk
-                    CEK -> PLC.runCek mempty
-                    L   -> PLC.runL mempty
-            case evalFn .void <$> PLC.parseScoped bsContents of
-                Left (e :: PLC.Error PLC.AlexPosn) -> do
-                    T.putStrLn $ PLC.prettyPlcDefText e
-                    exitFailure
-                Right v -> do
-                    T.putStrLn $ PLC.prettyPlcDefText v
-                    exitSuccess
->>>>>>> ccc93331
+        Eval eos      -> runEval eos